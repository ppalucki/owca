--- conflicted
+++ resolved
@@ -1,17 +1,9 @@
 runner: !MeasurementRunner
-<<<<<<< HEAD
+  interval: 1.0
   node: !StaticNode
     tasks: []
     # Will look for tasks(dynamic cgroups) in /sys/fs/cgroup/cpu/docker/[task_ids]
     directory: docker
-    
-=======
-  interval: 1.0
-  node: !StaticNode
-    tasks: []
-    # Will look for tasks in /sys/fs/cgroup/cpu/docker/[task_ids]
-    directory: docker
   metrics_storage: !LogStorage
     output_filename: metrics.prom
-    overwrite: true
->>>>>>> 581cec21
+    overwrite: true