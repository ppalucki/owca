--- conflicted
+++ resolved
@@ -129,10 +129,6 @@
         self._last_iteration = time.time()  # Used internally by wait function.
         self._allocation_configuration = _allocation_configuration
         self._event_names = event_names
-<<<<<<< HEAD
-=======
-
->>>>>>> c123d533
         self._enable_derived_metrics = enable_derived_metrics
 
         # Default value for task_labels_generator.
@@ -208,10 +204,6 @@
             return 1
 
         self._containers_manager = ContainerManager(
-<<<<<<< HEAD
-            rdt_information=rdt_information,
-=======
->>>>>>> c123d533
             platform=platform,
             allocation_configuration=self._allocation_configuration,
             event_names=self._event_names,
