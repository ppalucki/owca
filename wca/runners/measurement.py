--- conflicted
+++ resolved
@@ -115,12 +115,9 @@
         allocation_configuration: Allows fine grained control over allocations.
             (defaults to AllocationConfiguration() instance)
         wss_reset_interval: Interval of reseting wss.
-<<<<<<< HEAD
-            (defaults to 0, every iteration)
+            (defaults to 0, not measured)
         include_optional_labels: Include optional labels like: sockets, cpus, cpu_model
-=======
-            (defaults to 0, no reseting)
->>>>>>> da269deb
+            (defaults to False)
     """
 
     def __init__(
