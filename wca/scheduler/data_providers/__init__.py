# Copyright (c) 2020 Intel Corporation
#
# Licensed under the Apache License, Version 2.0 (the "License");
# you may not use this file except in compliance with the License.
# You may obtain a copy of the License at
#
#     http://www.apache.org/licenses/LICENSE-2.0
#
# Unless required by applicable law or agreed to in writing, software
# distributed under the License is distributed on an "AS IS" BASIS,
# WITHOUT WARRANTIES OR CONDITIONS OF ANY KIND, either express or implied.
# See the License for the specific language governing permissions and
# limitations under the License.
from abc import ABC, abstractmethod
from typing import Dict, List

from wca.scheduler.types import ResourceType, NodeName, Resources


class DataProvider(ABC):

    @abstractmethod
    def get_node_free_resources(
            self, resources: List[ResourceType]) -> Dict[NodeName, Resources]:
        pass

    @abstractmethod
<<<<<<< HEAD
    def get_app_requested_resource(self, app: str, resource_type: ResourceType) -> float:
        pass

    @abstractmethod
    def get_membw_read_write_ratio(self, node: str) -> float:
=======
    def get_app_requested_resources(
            self, app: str, resources: List[ResourceType]) -> Resources:
>>>>>>> 522fb231
        pass<|MERGE_RESOLUTION|>--- conflicted
+++ resolved
@@ -25,14 +25,10 @@
         pass
 
     @abstractmethod
-<<<<<<< HEAD
-    def get_app_requested_resource(self, app: str, resource_type: ResourceType) -> float:
+    def get_app_requested_resources(
+            self, app: str, resources: List[ResourceType]) -> Resources:
         pass
 
     @abstractmethod
     def get_membw_read_write_ratio(self, node: str) -> float:
-=======
-    def get_app_requested_resources(
-            self, app: str, resources: List[ResourceType]) -> Resources:
->>>>>>> 522fb231
         pass