# Copyright (c) 2020 Intel Corporation
#
# Licensed under the Apache License, Version 2.0 (the "License");
# you may not use this file except in compliance with the License.
# You may obtain a copy of the License at
#
#     http://www.apache.org/licenses/LICENSE-2.0
#
# Unless required by applicable law or agreed to in writing, software
# distributed under the License is distributed on an "AS IS" BASIS,
# WITHOUT WARRANTIES OR CONDITIONS OF ANY KIND, either express or implied.
# See the License for the specific language governing permissions and
# limitations under the License.
from collections import defaultdict
from typing import Iterable, Dict, Tuple

from wca.scheduler.algorithms.base import divide_resources, calculate_read_write_ratio
from wca.scheduler.cluster_simulator import ClusterSimulator
<<<<<<< HEAD
from wca.scheduler.data_providers import DataProvider
from wca.scheduler.data_providers.score import AppsProfile, NodeType
from wca.scheduler.types import Resources, NodeName, AppsCount, ResourceType, AppName, Apps, \
    MEMBW_READ, MEMBW_WRITE, CPU, MEM, WSS


def _is_aep(node_name, node_capacity, dimensions) -> bool:
    if MEMBW_READ in dimensions:
        assert MEMBW_WRITE in dimensions
        return calculate_read_write_ratio(node_capacity) != 1
    else:
        return node_name.startswith('aep_')


def normalize_by(resources, dimension):
    return {dim: resources[dim] / resources[dimension]
            for dim in [CPU, MEM, MEMBW_WRITE, MEMBW_READ, WSS]
            if dim in resources}


def _calculate_score_for_app(app_requested_resources, dimensions, node_capacities,
                             normalization_dimension: ResourceType
                             ):
    """Try to implement score algorithm in Python similar to Prometheus rules."""
    from wca.scheduler.algorithms.hierbar import _calc_average_resources

    # Find AEP nodes (by BW ratio or by name)
    aep_capacities = [capacity
                      for node_name, capacity
                      in node_capacities.items()
                      if _is_aep(node_name, capacity, dimensions)]

    # ... and average AEP node capacity
    aep_average_resources = _calc_average_resources(aep_capacities)
    # ... then normalized by CPU
    aep_node_profile = normalize_by(aep_average_resources, normalization_dimension)

    # For application normalized first by cpu
    app_profile_norm_by_resource = {app: normalize_by(requested_resources, normalization_dimension)
                                    for app, requested_resources
                                    in app_requested_resources.items()}
    # Then divide by AEP node profile
    app_profile_norm_by_aep = {app: divide_resources(app_profile, aep_node_profile)
                               for app, app_profile
                               in app_profile_norm_by_resource.items()}

    # and calculate score accroding following formula:
    # MEM - max(BW_READ, BW_WRITE, WSS)
    if normalization_dimension == CPU:
        def score(r):
            positive = r[MEM]
            negatives = [r[d] for d in [MEMBW_READ, MEMBW_WRITE, WSS] if d in r]
            negative = max(negatives) if negatives else 0
            return positive - negative
    elif normalization_dimension == MEM:
        def score(r):
            negatives = [r[d] for d in [CPU, MEMBW_READ, MEMBW_WRITE, WSS] if d in r]
            negative = max(negatives) if negatives else 0
            return -negative

    scores = {app: score(r) for app, r in app_profile_norm_by_aep.items()}
    return scores
=======
from wca.scheduler.data_providers import DataProvider, AppsOnNode
from wca.scheduler.types import Resources, NodeName, AppsCount, ResourceType, AppName
>>>>>>> 43ad48c8


class ClusterSimulatorDataProvider(DataProvider):

    def __init__(self, simulator: ClusterSimulator, normalization_dimension: ResourceType = CPU):
        self.simulator = simulator
        self.normalization_dimension = normalization_dimension

    def get_nodes_capacities(self, resources: Iterable[ResourceType]) -> Dict[NodeName, Resources]:
        """Returns resource capacities for nodes."""
        r = {}
        for node in self.simulator.nodes:
            r[node.name] = {
                r: node.initial.data[r]
                for r in resources
            }

        return r

    def get_apps_counts(self) -> Tuple[AppsOnNode, AppsCount]:
        apps_per_node = {node.name: defaultdict(list) for node in
                         self.simulator.nodes}
        unassigned_tasks = defaultdict(int)
        for task in self.simulator.tasks:
            app_name = task.get_core_name()
            if task.assignment is not None:
                node = task.assignment
                apps_per_node[node.name][app_name].append(task.name)
            else:
                unassigned_tasks[app_name] += 1

        # remove defaultdicts
        apps_per_node_dict = {
            node_name: dict(apps)
            for node_name, apps in apps_per_node.items()
        }
        return apps_per_node_dict, dict(unassigned_tasks)

    def get_apps_requested_resources(self, resources: Iterable[ResourceType]) \
            -> Dict[AppName, Resources]:
        apps_requested = {}

        for task in self.simulator.tasks:
            app_name = task.get_core_name()
            apps_requested[app_name] = {r: task.requested.data[r] for r in resources}

        return apps_requested

    def get_apps_profile(self) -> AppsProfile:
        dimensions = self.simulator._get_dimensions_from_first_node()
        app_requested_resources = self.get_apps_requested_resources(dimensions)
        node_capacities = self.get_nodes_capacities(dimensions)

        scores = _calculate_score_for_app(
            app_requested_resources, dimensions, node_capacities, self.normalization_dimension
        )
        return scores

    def get_node_type(self, node) -> NodeType:
        """Node type is based on BW ratio or node name."""
        dimensions = self.simulator._get_dimensions_from_first_node()
        node_capacities = self.get_nodes_capacities(dimensions)
        node_capacity = node_capacities[node]
        return NodeType.PMEM if _is_aep(node, node_capacity, dimensions) else NodeType.DRAM

    def get_dram_hit_ratio(self) -> Dict[NodeName, float]:
        """Returns dram_hit_ratio for node"""
        return {}<|MERGE_RESOLUTION|>--- conflicted
+++ resolved
@@ -16,7 +16,6 @@
 
 from wca.scheduler.algorithms.base import divide_resources, calculate_read_write_ratio
 from wca.scheduler.cluster_simulator import ClusterSimulator
-<<<<<<< HEAD
 from wca.scheduler.data_providers import DataProvider
 from wca.scheduler.data_providers.score import AppsProfile, NodeType
 from wca.scheduler.types import Resources, NodeName, AppsCount, ResourceType, AppName, Apps, \
@@ -35,6 +34,8 @@
     return {dim: resources[dim] / resources[dimension]
             for dim in [CPU, MEM, MEMBW_WRITE, MEMBW_READ, WSS]
             if dim in resources}
+from wca.scheduler.data_providers import DataProvider, AppsOnNode
+from wca.scheduler.types import Resources, NodeName, AppsCount, ResourceType, AppName
 
 
 def _calculate_score_for_app(app_requested_resources, dimensions, node_capacities,
@@ -79,10 +80,6 @@
 
     scores = {app: score(r) for app, r in app_profile_norm_by_aep.items()}
     return scores
-=======
-from wca.scheduler.data_providers import DataProvider, AppsOnNode
-from wca.scheduler.types import Resources, NodeName, AppsCount, ResourceType, AppName
->>>>>>> 43ad48c8
 
 
 class ClusterSimulatorDataProvider(DataProvider):
