--- conflicted
+++ resolved
@@ -42,15 +42,10 @@
                           data_provider_queried: Tuple[Any]) -> int:
         nodes_capacities, assigned_apps_counts, apps_spec = data_provider_queried
 
-<<<<<<< HEAD
         used, free, requested = \
             used_free_requested(node_name, app_name, self.dimensions,
-                                *data_provider_queried)
+                                nodes_capacities, assigned_apps_counts, apps_spec)
         membw_read_write_ratio = calculate_read_write_ratio(nodes_capacities[node_name])
-=======
-        used, free, requested = used_free_requested(
-            node_name, app_name, self.dimensions, nodes_capacities, assigned_apps_counts, apps_spec)
->>>>>>> 90b02909
 
         # Parse "requested" as dict from defaultdict to get better string representation.
         log.log(TRACE, "[Prioritize][%s][%s] Requested %s Free %s Used %s",
