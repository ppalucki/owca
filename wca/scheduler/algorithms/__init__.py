# Copyright (c) 2019 Intel Corporation
#
# Licensed under the Apache License, Version 2.0 (the "License");
# you may not use this file except in compliance with the License.
# You may obtain a copy of the License at
#
#     http://www.apache.org/licenses/LICENSE-2.0
#
# Unless required by applicable law or agreed to in writing, software
# distributed under the License is distributed on an "AS IS" BASIS,
# WITHOUT WARRANTIES OR CONDITIONS OF ANY KIND, either express or implied.
# See the License for the specific language governing permissions and
# limitations under the License.

from abc import ABC, abstractmethod
from typing import List, Tuple, Iterable, Any, Optional
import logging

from wca.metrics import Metric
from wca.logger import TRACE
from wca.scheduler.metrics import MetricRegistry
from wca.scheduler.types import ExtenderArgs, ExtenderFilterResult, HostPriority, \
                                NodeName, Resources
from wca.scheduler.types import ResourceType as rt
from wca.scheduler.data_providers import DataProvider
from wca.scheduler.utils import extract_common_input

log = logging.getLogger(__name__)


class Algorithm(ABC):
    @abstractmethod
    def filter(self, extender_args: ExtenderArgs) -> Tuple[
            ExtenderFilterResult, List[Metric]]:
        pass

    @abstractmethod
    def prioritize(self, extender_args: ExtenderArgs) -> Tuple[
            List[HostPriority], List[Metric]]:
        pass

    @abstractmethod
    def get_metrics_registry(self) -> Optional[MetricRegistry]:
        return None

class BaseAlgorithm(Algorithm):
    """Implementing some basic functionalities which probably
       each Algorithm subclass will need to do. However forcing
       some way of implementing filtering and prioritizing which may
       not match everybody needs."""

    def __init__(self, data_provider: DataProvider,
                 dimensions: Iterable[rt] = (rt.CPU, rt.MEM, rt.MEMBW_READ, rt.MEMBW_WRITE)):
        self.data_provider = data_provider
        self.dimensions = dimensions
        self.metrics = MetricRegistry()

    def filter(self, extender_args: ExtenderArgs) -> ExtenderFilterResult:
        log.debug('[Filter] ExtenderArgs: %r' % extender_args)
        app_name, nodes_names, namespace, name = extract_common_input(extender_args)

        extender_filter_result = ExtenderFilterResult()

        data_provider_queried = self.query_data_provider()

        for node_name in nodes_names:
            passed, message = self.app_fit_node(node_name, app_name, data_provider_queried)
            if not passed:
                log.log(TRACE, 'Failed Node %r, %r', node_name, message)
                extender_filter_result.FailedNodes[node_name] = message
            else:
                extender_filter_result.NodeNames.append(node_name)

        return extender_filter_result

    def prioritize(self, extender_args: ExtenderArgs) -> List[HostPriority]:
        app_name, nodes_names, namespace, name = extract_common_input(extender_args)

        priorities = []

        data_provider_queried = self.query_data_provider()

        for node_name in sorted(nodes_names):
            priority = self.priority_for_node(node_name, app_name, data_provider_queried)
            priorities.append(HostPriority(node_name, priority))

        return priorities

    def get_metrics_registry(self) -> Optional[MetricRegistry]:
        return self.metrics

    @abstractmethod
    def app_fit_node(self, node_name: NodeName, app_name: str,
                     data_provider_queried: Tuple[Any]) -> bool:
        """Consider if the app match the given node."""
        pass

    @abstractmethod
    def priority_for_node(self, node_name: str, app_name: str,
                          data_provider_queried: Tuple[Any]) -> int:
        """Considering priority of the given node."""
        pass

    def query_data_provider(self) -> Tuple:
        """Should be overwritten if one needs more data from DataProvider."""
        dp = self.data_provider
        assigned_apps_counts, apps_unassigned = dp.get_apps_counts()
        nodes_capacities = dp.get_nodes_capacities(self.dimensions)
        apps_spec = dp.get_apps_requested_resources(self.dimensions)
        return nodes_capacities, assigned_apps_counts, apps_spec


def used_resources_on_node(dimensions, assigned_apps_counts, apps_spec) -> Resources:
    """Calculate used resources on a given node using data returned by data provider."""
    used = {dim: 0 for dim in dimensions}
    for app, count in assigned_apps_counts.items():
        for dim in dimensions:
            used[dim] += apps_spec[app][dim] * count
    return used


<<<<<<< HEAD
=======
def free_resources_on_node(
        dimensions: Iterable[rt], capacity: Resources,
        used: Resources) -> Resources:
    """Returns free resources on node, by substracting capacity-used"""
    free = capacity.copy()
    for dimension in dimensions:
        if dimension not in (rt.MEMBW_READ, rt.MEMBW_WRITE):
            free[dimension] -= used[dimension]
    if rt.MEMBW_READ in dimensions:
        assert rt.MEMBW_WRITE in dimensions
        read, write = rt.MEMBW_READ, rt.MEMBW_WRITE
        R = float(capacity[rt.MEMBW_READ])/float(capacity[rt.MEMBW_WRITE])
        free[read] = capacity[read] - (used[read] + used[write] * R)
        free[write] = capacity[write] - (used[write] + used[read] / R)
    return free


def membw_check(requested: Resources, used: Resources, capacity: Resources) -> Tuple[bool, float]:
    """
    read/write ratio, e.g. 40GB/s / 10GB/s = 4,
    what means reading is 4 time faster
    """
    # Assert that required dimensions are available.
    for resource in (rt.MEMBW_WRITE, rt.MEMBW_READ,):
        for source in (requested, used):
            if resource not in source:
                return True, -1

    # To shorten the notation.
    WRITE = rt.MEMBW_WRITE
    READ = rt.MEMBW_READ
    R = float(capacity[rt.MEMBW_READ])/float(capacity[rt.MEMBW_WRITE])

    predicted_membw_flat_usage = (used[READ]+requested[READ]) + R * (used[WRITE]+requested[WRITE])

    return predicted_membw_flat_usage < capacity[READ], predicted_membw_flat_usage


>>>>>>> 90b02909
def sum_resources(a: Resources, b: Resources) -> Resources:
    assert set(a.keys()) == set(b.keys()), \
        'the same dimensions must be provided for both resources'
    c = {}
    for resource in a.keys():
        c[resource] = a[resource] + b[resource]
    return c


def substract_resources(a: Resources, b: Resources,
                        membw_read_write_ratio: Optional[float]) -> Resources:
    assert set(a.keys()) == set(b.keys()), \
        'the same dimensions must be provided for both resources'
    dimensions = set(a.keys())

    c = a.copy()
    for dimension in dimensions:
        if dimension not in (rt.MEMBW_READ, rt.MEMBW_WRITE):
            c[dimension] = a[dimension] - b[dimension]
    if rt.MEMBW_READ in dimensions:
        assert rt.MEMBW_WRITE in dimensions
        assert type(membw_read_write_ratio) == float
        read, write = rt.MEMBW_READ, rt.MEMBW_WRITE
        c[read] = a[read] - (b[read] + b[write] * membw_read_write_ratio)
        c[write] = a[write] - (b[write] + b[read] / membw_read_write_ratio)
    return c


def calculate_read_write_ratio(capacity: Resources) -> Optional[float]:
    dimensions = capacity.keys()
    if rt.MEMBW_READ in dimensions:
        assert rt.MEMBW_WRITE in dimensions
        return float(capacity[rt.MEMBW_READ])/float(capacity[rt.MEMBW_WRITE])
    else:
        return None


def flat_membw_read_write(a: Resources, membw_read_write_ratio: Optional[float]) -> Resources:
    """Takes >>a<< and replace rt.MEMBW_WRITE and rt.MEMBW_READ with single value rt.MEMBW_FLAT."""
    dimensions = a.keys()
    b = a.copy()
    if rt.MEMBW_READ in dimensions:
        assert rt.MEMBW_WRITE in dimensions
        assert type(membw_read_write_ratio) == float
        del b[rt.MEMBW_READ]
        del b[rt.MEMBW_WRITE]
        b[rt.MEMBW_FLAT] = a[rt.MEMBW_READ] + membw_read_write_ratio * a[rt.MEMBW_WRITE]
    return b


def divide_resources(a: Resources, b: Resources,
                     membw_read_write_ratio: Optional[float]) -> Resources:
    """Flattens rt.MEMBW_READ and rt.MEMBW_WRITE to rt.MEMBW_FLAT."""
    assert set(a.keys()) == set(b.keys()), \
        'the same dimensions must be provided for both resources'
    # must flatten membw_read_write
    if rt.MEMBW_READ in a.keys():
        a = flat_membw_read_write(a, membw_read_write_ratio)
        b = flat_membw_read_write(b, membw_read_write_ratio)

    dimensions = set(a.keys())

    c = {}
    for dimension in dimensions:
        c[dimension] = float(a[dimension]) / float(b[dimension])
    return c<|MERGE_RESOLUTION|>--- conflicted
+++ resolved
@@ -119,47 +119,6 @@
     return used
 
 
-<<<<<<< HEAD
-=======
-def free_resources_on_node(
-        dimensions: Iterable[rt], capacity: Resources,
-        used: Resources) -> Resources:
-    """Returns free resources on node, by substracting capacity-used"""
-    free = capacity.copy()
-    for dimension in dimensions:
-        if dimension not in (rt.MEMBW_READ, rt.MEMBW_WRITE):
-            free[dimension] -= used[dimension]
-    if rt.MEMBW_READ in dimensions:
-        assert rt.MEMBW_WRITE in dimensions
-        read, write = rt.MEMBW_READ, rt.MEMBW_WRITE
-        R = float(capacity[rt.MEMBW_READ])/float(capacity[rt.MEMBW_WRITE])
-        free[read] = capacity[read] - (used[read] + used[write] * R)
-        free[write] = capacity[write] - (used[write] + used[read] / R)
-    return free
-
-
-def membw_check(requested: Resources, used: Resources, capacity: Resources) -> Tuple[bool, float]:
-    """
-    read/write ratio, e.g. 40GB/s / 10GB/s = 4,
-    what means reading is 4 time faster
-    """
-    # Assert that required dimensions are available.
-    for resource in (rt.MEMBW_WRITE, rt.MEMBW_READ,):
-        for source in (requested, used):
-            if resource not in source:
-                return True, -1
-
-    # To shorten the notation.
-    WRITE = rt.MEMBW_WRITE
-    READ = rt.MEMBW_READ
-    R = float(capacity[rt.MEMBW_READ])/float(capacity[rt.MEMBW_WRITE])
-
-    predicted_membw_flat_usage = (used[READ]+requested[READ]) + R * (used[WRITE]+requested[WRITE])
-
-    return predicted_membw_flat_usage < capacity[READ], predicted_membw_flat_usage
-
-
->>>>>>> 90b02909
 def sum_resources(a: Resources, b: Resources) -> Resources:
     assert set(a.keys()) == set(b.keys()), \
         'the same dimensions must be provided for both resources'
