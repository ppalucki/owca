--- conflicted
+++ resolved
@@ -25,13 +25,8 @@
 from wca import logger
 from wca.config import assure_type, Numeric, Url, Str
 from wca.metrics import MetricName
-<<<<<<< HEAD
-from wca.nodes import Node, Task, TaskId, TaskSynchornizationException
-from wca.security import SSL
-=======
 from wca.nodes import Node, Task, TaskId, TaskSynchronizationException
 from wca.security import SSL, HTTPSAdapter
->>>>>>> cc623361
 
 DEFAULT_EVENTS = (MetricName.INSTRUCTIONS, MetricName.CYCLES, MetricName.CACHE_MISSES)
 
@@ -98,7 +93,7 @@
     # By default use localhost, however kubelet may not listen on it.
     kubelet_enabled: bool = False
     kubelet_endpoint: Url = 'https://127.0.0.1:10250'
-    
+
     kubeapi_host: Str = None
     kubeapi_port: Str = None # Because !Env is UserString and another type cast might be problematic
     node_ip: Str = None
@@ -138,14 +133,6 @@
         full_url = urljoin(self.kubelet_endpoint, PODS_PATH)
 
         if self.ssl:
-<<<<<<< HEAD
-            r = requests.get(
-                full_url,
-                json=dict(type='GET_STATE'),
-                timeout=self.timeout,
-                verify=self.ssl.server_verify,
-                cert=self.ssl.get_client_certs())
-=======
             s = requests.Session()
             s.mount(self.kubelet_endpoint, HTTPSAdapter())
             r = s.get(
@@ -154,7 +141,6 @@
                     timeout=self.timeout,
                     verify=self.ssl.server_verify,
                     cert=self.ssl.get_client_certs())
->>>>>>> cc623361
         else:
             r = requests.get(
                 full_url,
@@ -170,7 +156,6 @@
     def get_tasks(self) -> List[Task]:
         """Returns only running tasks."""
         try:
-<<<<<<< HEAD
             if self.kubelet_enabled:
                 podlist_json_response = self._request_kubelet()
             else:
@@ -182,11 +167,6 @@
             raise TaskSynchornizationException('connection error: %s' % e) from e
         except requests.exceptions.ReadTimeout as e:
             raise TaskSynchornizationException('timeout: %s' % e) from e
-=======
-            kubelet_json_response = self._request_kubelet()
-        except requests.exceptions.ConnectionError as e:
-            raise TaskSynchronizationException('%s' % e) from e
->>>>>>> cc623361
 
         tasks = []
         for pod in podlist_json_response.get('items'):
@@ -278,13 +258,8 @@
 
 
 # https://kubernetes.io/docs/concepts/configuration/manage-compute-resources-container/#meaning-of-memory
-<<<<<<< HEAD
-_MEMORY_UNITS = {'Ki': 1024, 'Mi': 1024 ** 2, 'Gi': 1024 ** 3, 'Ti': 1024 ** 4,
-                 'K': 1000, 'M': 1000 ** 2, 'G': 1000 ** 3, 'T': 1000 ** 4}
-=======
 _MEMORY_UNITS = {'Ki': 1024, 'Mi': 1024**2, 'Gi': 1024**3, 'Ti': 1024**4,
                  'K': 1000, 'M': 1000**2, 'G': 1000**3, 'T': 1000**4}
->>>>>>> cc623361
 _CPU_UNITS = {'m': 0.001}
 _RESOURCE_TYPES = ['requests', 'limits']
 _MAPPING = {'requests_memory': 'mem', 'ephemeral-storage': 'disk', 'requests_cpu': 'cpus'}
