# Copyright (c) 2019 Intel Corporation
#
# Licensed under the Apache License, Version 2.0 (the "License");
# you may not use this file except in compliance with the License.
# You may obtain a copy of the License at
#
#     http://www.apache.org/licenses/LICENSE-2.0
#
# Unless required by applicable law or agreed to in writing, software
# distributed under the License is distributed on an "AS IS" BASIS,
# WITHOUT WARRANTIES OR CONDITIONS OF ANY KIND, either express or implied.
# See the License for the specific language governing permissions and
# limitations under the License.


"""
Main entry point.

Responsible for configuration and prepare components
and start main loop from Runner.
"""
import argparse
import logging

import os
import stat

from wca import components
from wca import config
from wca import logger
from wca import platforms
from wca.config import assure_type
from wca.runners import Runner

log = logging.getLogger('wca.main')


def valid_config_file(config):
    if not os.path.isabs(config):
        log.error(
<<<<<<< HEAD
            'Error: The config path %r is not valid. The path must be absolute.'
            '(Hint: try adding $PWD in front like this: \'$PWD/%s\')'
            % (config, config))
=======
            'Error: The config path is not valid. The path must be absolute.')
>>>>>>> 4ee50a76
        exit(1)

    file_owner_uid = os.stat(config).st_uid
    user_uid = os.getuid()
    if user_uid != file_owner_uid and user_uid != 0:
        log.error(
            'Error: The config is not valid. User is not owner of the config or is not root.')
        exit(1)

    mode = stat.S_IMODE(os.stat(config).st_mode)
<<<<<<< HEAD
    other_write_mode = mode & 0b10  # Check if other class write mode flag is set.

    if other_write_mode:
        log.error(
            'Error: The config \'%s\' is not valid. It does not have correct ACLs. '
            'Only owner should be able to write.'
            '(Hint: try \'chmod og-rw %s\' to fix the problem).'
            % (config, config))
=======
    rwx_r = (stat.S_IEXEC | stat.S_IWRITE | stat.S_IREAD
             | stat.S_IRGRP | stat.S_IROTH)
    rwx = (stat.S_IEXEC | stat.S_IWRITE | stat.S_IREAD)
    rw_r = (stat.S_IWRITE | stat.S_IREAD | stat.S_IRGRP | stat.S_IROTH)
    rw = (stat.S_IWRITE | stat.S_IREAD)
    if mode != rwx_r and mode != rwx and mode != rw_r and mode != rw:
        log.error(
            'Error: The config is not valid. It does not have correct ACLs. '
            'Only owner should be able to write.')
>>>>>>> 4ee50a76
        exit(1)


def main():
    parser = argparse.ArgumentParser()
    parser.add_argument(
        '-c', '--config',
        help="Configuration", default=None, required=True)
    parser.add_argument(
        '-l',
        '--log-level',
        help='Log level for modules (by default for wca) in [module:]level form,'
             'where level can be one of: CRITICAL,ERROR,WARNING,INFO,DEBUG,TRACE'
             'Example -l debug -l example:debug. Defaults to wca:INFO.'
             'Can be overridden at runtime with config.yaml "loggers" section.',
        default=[],
        action='append',
        dest='levels',
    )
    parser.add_argument(
        '-r', '--register', action='append', dest='components',
        help="Register additional components in config", default=[])
    parser.add_argument(
        '-v', '--version', action='version', version=platforms.get_wca_version(),
        help="Show version")
    parser.add_argument(
        '-0', '--root', help="Allow WCA process to be run using root account",
        dest='is_root_allowed', action='store_true')

    args = parser.parse_args()

    # Do not allow to run WCA with root privileges unless user indicates that it is intended.
    uid = os.geteuid()
    if uid == 0 and not args.is_root_allowed:
        log.fatal("Do not run WCA with root privileges. Consult documentation "
                  "to understand what capabilities are required. If root account "
                  "has to be used then set --root/-0 argument to override.")
        exit(2)

    # Initialize logging subsystem from command line options.
    log_levels = logger.parse_loggers_from_list(args.levels)
    log_levels_copy_with_default = dict(**log_levels)
    log_levels_copy_with_default.setdefault(logger.DEFAULT_MODULE, 'info')
    logger.configure_loggers_from_dict(log_levels)

    log.warning('This software is pre-production and should not be deployed to production servers.')
    log.debug('started PID=%r', os.getpid())
    log.info('Version wca: %s', platforms.get_wca_version())

    # Register internal & external components.
    components.register_components(extra_components=args.components)

    valid_config_file(args.config)

    # Initialize all necessary objects.
    try:
        configuration = config.load_config(args.config)
    except config.ConfigLoadError as e:
        log.error('Error: Cannot load config file! : %s', e)
        if log.getEffectiveLevel() <= logging.DEBUG:
            log.exception('Detailed exception:')
        exit(1)

    for key in configuration:
        if key != 'loggers' and key != 'runner':
            log.error('Error: Unknown fields in configuration '
                      'file! Possible are: \'loggers\', '
                      '\'runner\'')
            exit(1)

    assure_type(configuration, dict)
    assert 'runner' in configuration, 'Improper config - missing runner instance!'

    # Configure loggers using configuration file.
    if 'loggers' in configuration:
        log_levels_config = configuration['loggers']
        if not isinstance(log_levels, dict):
            log.error('Loggers configuration error: log levels are mapping from logger name to'
                      'log level!')
            exit(1)
        # Merge config from cmd line and config file.
        # Overwrite config file values with values provided from command line.
        log_levels = dict(log_levels_config, **log_levels)
        logger.configure_loggers_from_dict(log_levels)

    # Dump loggers configurations  to debug issues with loggers.
    if os.environ.get('WCA_DUMP_LOGGERS') == 'True':
        print('------------------------------------ Logging tree ---------------------')
        import logging_tree
        logging_tree.printout()
        print('------------------------------------ Logging tree END------------------')

    # Extract main loop component.
    runner = configuration['runner']
    assure_type(runner, Runner)

    # Prepare and run the "main loop".
    exit_code = runner.run()
    exit(exit_code)


def debug():
    """Debug hook to allow entering debug mode in compiled pex.
    Run it as PEX_MODULE=wca.main:debug
    """
    import warnings
    try:
        import ipdb as pdb
    except ImportError:
        warnings.warn('ipdb not available, using pdb')
        import pdb
    pdb.set_trace()
    main()


if __name__ == '__main__':
    if 'WCA_DEBUG' in os.environ and os.environ['WCA_DEBUG'] == 'True':
        debug()
    main()<|MERGE_RESOLUTION|>--- conflicted
+++ resolved
@@ -38,13 +38,7 @@
 def valid_config_file(config):
     if not os.path.isabs(config):
         log.error(
-<<<<<<< HEAD
-            'Error: The config path %r is not valid. The path must be absolute.'
-            '(Hint: try adding $PWD in front like this: \'$PWD/%s\')'
-            % (config, config))
-=======
             'Error: The config path is not valid. The path must be absolute.')
->>>>>>> 4ee50a76
         exit(1)
 
     file_owner_uid = os.stat(config).st_uid
@@ -55,26 +49,12 @@
         exit(1)
 
     mode = stat.S_IMODE(os.stat(config).st_mode)
-<<<<<<< HEAD
     other_write_mode = mode & 0b10  # Check if other class write mode flag is set.
 
     if other_write_mode:
         log.error(
-            'Error: The config \'%s\' is not valid. It does not have correct ACLs. '
-            'Only owner should be able to write.'
-            '(Hint: try \'chmod og-rw %s\' to fix the problem).'
-            % (config, config))
-=======
-    rwx_r = (stat.S_IEXEC | stat.S_IWRITE | stat.S_IREAD
-             | stat.S_IRGRP | stat.S_IROTH)
-    rwx = (stat.S_IEXEC | stat.S_IWRITE | stat.S_IREAD)
-    rw_r = (stat.S_IWRITE | stat.S_IREAD | stat.S_IRGRP | stat.S_IROTH)
-    rw = (stat.S_IWRITE | stat.S_IREAD)
-    if mode != rwx_r and mode != rwx and mode != rw_r and mode != rw:
-        log.error(
             'Error: The config is not valid. It does not have correct ACLs. '
             'Only owner should be able to write.')
->>>>>>> 4ee50a76
         exit(1)
 
 
