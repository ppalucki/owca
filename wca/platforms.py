# Copyright (c) 2018 Intel Corporation
#
# Licensed under the Apache License, Version 2.0 (the "License");
# you may not use this file except in compliance with the License.
# You may obtain a copy of the License at
#
#     http://www.apache.org/licenses/LICENSE-2.0
#
# Unless required by applicable law or agreed to in writing, software
# distributed under the License is distributed on an "AS IS" BASIS,
# WITHOUT WARRANTIES OR CONDITIONS OF ANY KIND, either express or implied.
# See the License for the specific language governing permissions and
# limitations under the License.
import logging
import socket
import time
<<<<<<< HEAD
=======
import glob
from typing import List, Dict, Optional
>>>>>>> 65c89d08
from collections import defaultdict
from itertools import groupby
from typing import List, Dict, Optional

import os
import re
from dataclasses import dataclass

from wca.metrics import Metric, MetricName
from wca.profiling import profiler

try:
    from pkg_resources import get_distribution, DistributionNotFound
except ImportError:
    # When running from pex use vendored library from pex.
    from pex.vendor._vendored.setuptools.pkg_resources import get_distribution, DistributionNotFound

log = logging.getLogger(__name__)

# 0-based logical processor number (matches the value of "processor" in /proc/cpuinfo)
CpuId = int
NodeId = int

def get_wca_version():
    """Returns information about wca version."""
    try:
        version = get_distribution('wca').version
    except DistributionNotFound:
        log.warning("Version is not available. "
                    "Probably egg-info directory does not exist"
                    "(which is required for pkg_resources module "
                    "to find the version).")
        return "unknown_version"

    return version


def get_cpu_model() -> str:
    """Returns information about cpu model from /proc/cpuinfo."""
    if os.path.isfile('/proc/cpuinfo'):
        with open('/proc/cpuinfo') as fref:
            for line in fref.readlines():
                if line.startswith("model name"):
                    s = re.search("model name\\s*:\\s*(.*)\\s*$", line)
                    if s:
                        return s.group(1)
                    break
    return "unknown_cpu_model"


@dataclass
class RDTInformation:
    # Reflects state of the system.

    # Monitoring.
    rdt_cache_monitoring_enabled: bool  # based /sys/fs/resctrl/mon_data/mon_L3_00/llc_occupancy
    rdt_mb_monitoring_enabled: bool  # based on /sys/fs/resctrl/mon_data/mon_L3_00/mbm_total_bytes

    # Allocation.
    rdt_cache_control_enabled: bool  # based on 'L3:' in /sys/fs/resctrl/schemata
    rdt_mb_control_enabled: bool  # based on 'MB:' in /sys/fs/resctrl/schemata

    # Cache control read-only parameters. Available only if CAT control
    # is supported by platform,otherwise set to None.
    cbm_mask: Optional[str]  # based on /sys/fs/resctrl/info/L3/cbm_mask
    min_cbm_bits: Optional[str]  # based on /sys/fs/resctrl/info/L3/min_cbm_bits
    num_closids: Optional[int]  # based on /sys/fs/resctrl/info/L3/num_closids

    # MB control read-only parameters.
    mb_bandwidth_gran: Optional[int]  # based on /sys/fs/resctrl/info/MB/bandwidth_gran
    mb_min_bandwidth: Optional[int]  # based on /sys/fs/resctrl/info/MB/min_bandwidth

    def is_control_enabled(self):
        return self.rdt_mb_control_enabled or self.rdt_cache_control_enabled

    def is_monitoring_enabled(self):
        return self.rdt_mb_monitoring_enabled or self.rdt_cache_monitoring_enabled


@dataclass
class Platform:
    # Topology:
    sockets: int  # number of sockets
    cores: int  # number of physical cores in total (sum over all sockets)
    cpus: int  # logical processors equal to the output of "nproc" Linux command

    # mapping from socket, core id to CPU based on /proc/cpuinfo
    topology: Dict[int, Dict[int, List[int]]]
    # mapping from numa node id to CPU (to support SNC), based on /sys/devices/system/numa
    numa_nodes: Dict[int, List[int]]

    cpu_model: str

    # Utilization (usage):
    # counter like, sum of all modes based on /proc/stat
    # "cpu line" with 10ms resolution expressed in [ms]
    cpus_usage: Dict[CpuId, int]

    # [bytes] based on /proc/meminfo (gauge like)
    # difference between MemTotal and MemAvail (or MemFree)
    total_memory_used: int

    # NUMA info
    node_memory_free: Dict[NodeId, int]
    node_memory_used: Dict[NodeId, int]
    node_cpus: Dict[NodeId, str]

    # [unix timestamp] Recorded timestamp of finishing data gathering (as returned from time.time)
    timestamp: float

    rdt_information: Optional[RDTInformation]


def create_metrics(platform: Platform) -> List[Metric]:
    """Creates a list of Metric objects from data in Platform object"""
    platform_metrics = list()
    platform_metrics.append(
        Metric.create_metric_with_metadata(
            name=MetricName.MEM_USAGE,
            value=platform.total_memory_used)
    )
    for cpu_id, cpu_usage in platform.cpus_usage.items():
        platform_metrics.append(
            Metric.create_metric_with_metadata(
                name=MetricName.CPU_USAGE_PER_CPU,
                value=cpu_usage,
                labels={"cpu": str(cpu_id)}
            )
        )
    return platform_metrics


def create_labels(platform: Platform) -> Dict[str, str]:
    """Returns dict of topology and hostname labels"""
    labels = dict()
    # Topology labels
    labels["sockets"] = str(platform.sockets)
    labels["cores"] = str(platform.cores)
    labels["cpus"] = str(platform.cpus)
    # Additional labels
    labels["host"] = socket.gethostname()
    labels["wca_version"] = get_wca_version()
    labels["cpu_model"] = get_cpu_model()
    return labels


def parse_proc_meminfo(proc_meminfo_output: str) -> int:
    """Parses output /proc/meminfo and returns total memory used in bytes"""

    # Used memory calculated the same way the 'free' tool does it
    # References: http://man7.org/linux/man-pages/man1/free.1.html
    #             http://man7.org/linux/man-pages/man5/proc.5.html
    # Although it is not stated in the manpage, proc/meminfo always returns
    # memory in kB, or to be exact, KiB (1024 bytes) which can be seen in source code:
    # https://github.com/torvalds/linux/blob/master/fs/proc/meminfo.c

    def get_value_from_line(line) -> int:
        # Value will be always in the second column of the line
        return int(line.split()[1])

    total = 0
    free = 0
    buffers = 0
    cache = 0
    for line in proc_meminfo_output.split("\n"):
        if line.startswith("MemTotal"):
            total = get_value_from_line(line)
        elif line.startswith("MemFree"):
            free = get_value_from_line(line)
        elif line.startswith("Buffers"):
            buffers = get_value_from_line(line)
        elif line.startswith("Cached"):
            cache = get_value_from_line(line)

    # KiB to Bytes
    return (total - free - buffers - cache) << 10


def read_proc_meminfo() -> str:
    """Reads /proc/meminfo"""
    with open('/proc/meminfo') as f:
        out = f.read()
    return out

def parse_node_meminfo() -> (Dict[NodeId, int], Dict[NodeId, int]):
    """Parses /sys/devices/system/node/node*/meminfo and returns free/used"""
    node_free = {}
    node_used = {}
    for fn in glob.glob("/sys/devices/system/node/node*/meminfo"):
        with open(fn) as f:
            for line in f.readlines():
                s = line.split()
                if len(s) != 5:
                    continue
                if s[2] == "MemFree:":
                    node_free[int(s[1])] = int(s[3]) << 10
                if s[2] == "MemUsed:":
                    node_used[int(s[1])] = int(s[3]) << 10
    return node_free, node_used

def parse_node_cpus() -> Dict[NodeId, str]:
    "Parses /sys/devices/system/node/node*/cpulist"
    node_cpus = {}
    for fn in glob.glob("/sys/devices/system/node/node*/cpulist"):
        node_id = int(os.path.basename(os.path.dirname(fn))[4:])
        with open(fn) as f:
            node_cpus[node_id] = f.read().strip()
    return node_cpus


def parse_proc_stat(proc_stat_output) -> Dict[CpuId, int]:
    """Parses output of /proc/stat and calculates cpu usage for each cpu"""
    cpus_usage = {}

    for line in proc_stat_output.split("\n"):
        if line and line.startswith("cpu"):
            cpu_stat_fields = line.split(" ")
            # first 3 characters in line are 'cpu', so everything after that,
            #  up to next space is a cpu id
            cpu_id = cpu_stat_fields[0][3:]
            # first line of output has aggregated values for all cpus, which we don't need
            if cpu_id == '':
                continue
            else:
                cpu_id = int(cpu_id)
            # reference: http://man7.org/linux/man-pages/man5/proc.5.html
            user = int(cpu_stat_fields[1])
            nice = int(cpu_stat_fields[2])
            system = int(cpu_stat_fields[3])
            irq = int(cpu_stat_fields[6])
            softirq = int(cpu_stat_fields[7])
            steal = int(cpu_stat_fields[8])
            # As we are monitoring cpu usage, idle and iowait are not used
            # idle = int(cpu_stat_fields[4])
            # iowait = int(cpu_stat_fields[5])
            # guest and guest nice times are already included in user and nice counters
            # so they are not added to the total time
            # guest = int(cpu_stat_fields[9])
            # guest_nice = int(cpu_stat_fields[10])
            cpu_usage = user + nice + system + irq + softirq + steal
            cpus_usage[cpu_id] = cpu_usage
    return cpus_usage


def read_proc_stat() -> str:
    """Reads /proc/stat"""
    with open('/proc/stat') as f:
        out = f.read()
    return out


def _read_numa_nodes() -> Dict[int, List[int]]:
    """
    Read CPU to NUMA node mapping based on /sys/devices/system/node
    :return: mapping from numa_node -> list of cpus
    """
    numa_nodes = {}
    BASE_SYSFS_NODES_PATH = '/sys/devices/system/node'
    for nodedir in os.listdir(BASE_SYSFS_NODES_PATH):
        if nodedir.startswith('node'):
            node_id = int(nodedir[4:])
            cpu_list_filename = os.path.join(BASE_SYSFS_NODES_PATH, nodedir, 'cpulist')
            with open(cpu_list_filename) as cpu_list_file:
                numa_nodes[node_id] = _parse_cpuset(cpu_list_file.read())
    return numa_nodes


def collect_topology_information() -> (int, int, int,
                                       Dict[int, Dict[int, List[int]]],
                                       Dict[int, List[int]]
                                       ):
    """
    Reads files from /sys/devices/system/cpu to collect topology information
    :return: tuple (nr_of_online_cpus, nr_of_cores, nr_of_sockets,
                    mapping from [socket][core] -> list of cpus)

    """
    procinfo = open('/proc/cpuinfo').read()

    processors = [
        dict(
            [list(map(str.strip, line.split(':'))) for line in proc.split('\n')]
        ) for proc in list(filter(None, procinfo.split('\n\n')))
    ]

    def by_physical_id(processor):
        return int(processor['physical id'])

    def by_core_id(processor):
        return int(processor['core id'])

    topology = defaultdict(dict)

    for physical_id, socket_processors in groupby(
            sorted(processors, key=by_physical_id), key=by_physical_id):
        for core_id, core_processors in groupby(
                sorted(list(socket_processors), key=by_core_id), key=by_core_id):
            topology[int(physical_id)][
                int(core_id)] = [int(p['processor']) for p in core_processors]

    # get rid of defaultdict
    topology = dict(topology)

    nr_of_online_cpus = len(processors)
    nr_of_cores = sum(len(core_ids) for core_ids in topology.values())
    nr_of_sockets = len(topology)

    return nr_of_online_cpus, nr_of_cores, nr_of_sockets, topology


BASE_RESCTRL_PATH = '/sys/fs/resctrl'
MON_DATA = 'mon_data'
MON_L3_00 = 'mon_L3_00'
MBM_TOTAL = 'mbm_total_bytes'
LLC_OCCUPANCY = 'llc_occupancy'


def _collect_rdt_information() -> RDTInformation:
    """Returns rdt information values.
    Assumes resctrl is already mounted.
    """

    rdt_cache_monitoring_enabled = os.path.exists(
        os.path.join(BASE_RESCTRL_PATH, 'mon_data/mon_L3_00', LLC_OCCUPANCY))
    rdt_mb_monitoring_enabled = os.path.exists(
        os.path.join(BASE_RESCTRL_PATH, 'mon_data/mon_L3_00', MBM_TOTAL))

    def _read_value(subpath):
        with open(os.path.join(BASE_RESCTRL_PATH, subpath)) as f:
            return f.read().strip()

    schemata_body = _read_value('schemata')

    rdt_cache_control_enabled = 'L3' in schemata_body
    if rdt_cache_control_enabled:
        cbm_mask = _read_value('info/L3/cbm_mask')
        min_cbm_bits = _read_value('info/L3/min_cbm_bits')
        num_closids = int(_read_value('info/L3/num_closids'))
    else:
        cbm_mask, min_cbm_bits, num_closids = None, None, None

    rdt_mb_control_enabled = 'MB:' in schemata_body
    if rdt_mb_control_enabled:
        mb_bandwidth_gran = int(_read_value('info/MB/bandwidth_gran'))
        mb_min_bandwidth = int(_read_value('info/MB/min_bandwidth'))
        mb_num_closids = int(_read_value('info/MB/num_closids'))
    else:
        mb_bandwidth_gran, mb_min_bandwidth, mb_num_closids = None, None, None

    if rdt_cache_control_enabled and rdt_mb_control_enabled:
        num_closids = min(num_closids, mb_num_closids)

    return RDTInformation(rdt_cache_monitoring_enabled,
                          rdt_mb_monitoring_enabled,
                          rdt_cache_control_enabled,
                          rdt_mb_control_enabled,
                          cbm_mask,
                          min_cbm_bits,
                          num_closids,
                          mb_bandwidth_gran,
                          mb_min_bandwidth)


@profiler.profile_duration(name='collect_platform_information')
def collect_platform_information(rdt_enabled: bool = True) -> (
        Platform, List[Metric], Dict[str, str]):
    """Returns Platform information, metrics and common labels.

    Returned objects meaning:
    - Platform is a static information about topology as well as some metrics about platform
    level resource usages.
    - List[Metric] covers the same information as platform but serialized to storage accepted type.
    - Dist[str, str] - "common labels" are used to mark every other metric
        (generated by other sources) e.g. host

    Note: returned metrics should be consistent with information covered by platform

    """
    # Static information
    nr_of_cpus, nr_of_cores, no_of_sockets, topology = collect_topology_information()
    if rdt_enabled:
        rdt_information = _collect_rdt_information()
    else:
        rdt_information = None

    # NUMA nodes
    numa_nodes = _read_numa_nodes()

    # Dynamic information
    cpus_usage = parse_proc_stat(read_proc_stat())
    total_memory_used = parse_proc_meminfo(read_proc_meminfo())
    node_free, node_used = parse_node_meminfo()
    platform = Platform(
        sockets=no_of_sockets,
        cores=nr_of_cores,
        cpus=nr_of_cpus,
        topology=topology,
        numa_nodes=numa_nodes,
        cpu_model=get_cpu_model(),
        cpus_usage=cpus_usage,
        total_memory_used=total_memory_used,
        timestamp=time.time(),
        rdt_information=rdt_information,
        node_memory_free=node_free,
        node_memory_used=node_used,
        node_cpus=parse_node_cpus()
    )
    assert len(platform.cpus_usage) == platform.cpus, \
        "Inconsistency in cpu data returned by kernel"
    return platform, create_metrics(platform), create_labels(platform)


def _parse_cpuset(value: str) -> List[int]:
    cores = set()

    if not value:
        return list()

    ranges = value.split(',')

    for r in ranges:
        boundaries = r.split('-')

        if len(boundaries) == 1:
            cores.add(int(boundaries[0].strip()))
        elif len(boundaries) == 2:
            start = int(boundaries[0].strip())
            end = int(boundaries[1].strip())

            for i in range(start, end + 1):
                cores.add(i)

    return list(sorted(cores))<|MERGE_RESOLUTION|>--- conflicted
+++ resolved
@@ -11,14 +11,10 @@
 # WITHOUT WARRANTIES OR CONDITIONS OF ANY KIND, either express or implied.
 # See the License for the specific language governing permissions and
 # limitations under the License.
+import glob
 import logging
 import socket
 import time
-<<<<<<< HEAD
-=======
-import glob
-from typing import List, Dict, Optional
->>>>>>> 65c89d08
 from collections import defaultdict
 from itertools import groupby
 from typing import List, Dict, Optional
@@ -41,6 +37,7 @@
 # 0-based logical processor number (matches the value of "processor" in /proc/cpuinfo)
 CpuId = int
 NodeId = int
+
 
 def get_wca_version():
     """Returns information about wca version."""
@@ -203,6 +200,7 @@
         out = f.read()
     return out
 
+
 def parse_node_meminfo() -> (Dict[NodeId, int], Dict[NodeId, int]):
     """Parses /sys/devices/system/node/node*/meminfo and returns free/used"""
     node_free = {}
@@ -218,6 +216,7 @@
                 if s[2] == "MemUsed:":
                     node_used[int(s[1])] = int(s[3]) << 10
     return node_free, node_used
+
 
 def parse_node_cpus() -> Dict[NodeId, str]:
     "Parses /sys/devices/system/node/node*/cpulist"
