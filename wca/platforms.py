--- conflicted
+++ resolved
@@ -189,33 +189,29 @@
 
         try:
             # nosec: B603. We deliberately use 'subprocess'. There is a permanent input.
-            log.info('Collecting memory information from lshw...')
             lshw_raw = subprocess.check_output(  # nosec
-                shlex.split('lshw -json -quiet -sanitize -notime'))
+                shlex.split('lshw -class memory -json -quiet -sanitize -notime'))
             lshw_str = lshw_raw.decode("utf-8")
+            lshw_str = lshw_str.rstrip()
+            lshw_str = '[' + lshw_str[0:(len(lshw_str) - 1)] + ']'
             lshw_data = json.loads(lshw_str)
             nvm_dimm_count = 0
             ram_dimm_count = 0
             nvm_dimm_size = 0
             ram_dimm_size = 0
-            for child in lshw_data['children']:
-                if child['id'] == 'core':
-                    for system in child['children']:
-                        if system['id'] == 'memory' and 'children' in system:
-                            for bank in system['children']:
-                                if '[empty]' in bank['description']:
-                                    continue
-                                elif 'DDR4' in bank['description']:
-                                    assert bank['units'] == 'bytes'
-                                    ram_dimm_count += 1
-                                    ram_dimm_size += bank['size']
-                                elif 'Non-volatile' in bank['description']:
-                                    assert bank['units'] == 'bytes'
-                                    nvm_dimm_count += 1
-                                    nvm_dimm_size += bank['size']
-                    break
-            else:
-                log.warning('Cannot find "core" child in lshw output!')
+            for system in lshw_data:
+                if system['id'] == 'memory' and 'children' in system:
+                    for bank in system['children']:
+                        if '[empty]' in bank['description']:
+                            continue
+                        elif 'DDR4' in bank['description']:
+                            assert bank['units'] == 'bytes'
+                            ram_dimm_count += 1
+                            ram_dimm_size += bank['size']
+                        elif 'Non-volatile' in bank['description']:
+                            assert bank['units'] == 'bytes'
+                            nvm_dimm_count += 1
+                            nvm_dimm_size += bank['size']
 
             _platform_static_information['ram_dimm_count'] = int(ram_dimm_count)
             _platform_static_information['nvm_dimm_count'] = int(nvm_dimm_count)
@@ -223,11 +219,10 @@
             _platform_static_information['nvm_dimm_size'] = int(nvm_dimm_size)
         except FileNotFoundError:
             log.warning('lshw unavailable, cannot read memory topology size!')
-        except JSONDecodeError as e:
+        except JSONDecodeError:
             log.warning('lshw unavailable (incorrect version or missing data), '
-                        'cannot parse output, cannot read memory topology size!: %s', str(e))
-
-    log.debug('platform_static_information: %s', _platform_static_information)
+                        'cannot parse output, cannot read memory topology size!')
+
     _platform_static_information['initialized'] = True
 
     return _platform_static_information
@@ -386,11 +381,7 @@
     for nodedir in os.listdir(BASE_SYSFS_NODES_PATH):
         if nodedir.startswith('node'):
             node_count += 1
-<<<<<<< HEAD
-    return i
-=======
     return node_count
->>>>>>> b1177cc8
 
 
 def parse_node_meminfo() -> (Dict[NodeId, int], Dict[NodeId, int]):
