--- conflicted
+++ resolved
@@ -141,16 +141,13 @@
     cores: int  # number of physical cores in total (sum over all sockets)
     cpus: int  # logical processors equal to the output of "nproc" Linux command
 
-<<<<<<< HEAD
-    # mapping from socket, core id to CPU based on /proc/cpuinfo
-    topology: Dict[int, Dict[int, List[int]]]
-
-    cpu_model: str
-=======
     cpu_model: str  # /proc/cpuinfo -> model_name
     cpu_model_number: int  # /proc/cpuinfo -> model
     cpu_codename: CPUCodeName
->>>>>>> c123d533
+    # mapping from socket, core id to CPU based on /proc/cpuinfo
+    topology: Dict[int, Dict[int, List[int]]]
+
+    cpu_model: str
 
     # Utilization (usage):
     # counter like, sum of all modes based on /proc/stat
@@ -446,9 +443,7 @@
     # Dynamic information
     cpus_usage = parse_proc_stat(read_proc_stat())
     total_memory_used = parse_proc_meminfo(read_proc_meminfo())
-<<<<<<< HEAD
     node_free, node_used = parse_node_meminfo()
-=======
     cpu_info = _parse_cpuinfo()
 
     # All information are based on first CPU.
@@ -456,19 +451,14 @@
     cpu_model_number = int(cpu_info[0]['model'])
     cpu_codename = get_cpu_codename(int(cpu_info[0]['model']), int(cpu_info[0]['stepping']))
 
->>>>>>> c123d533
     platform = Platform(
         sockets=no_of_sockets,
         cores=nr_of_cores,
         cpus=nr_of_cpus,
-<<<<<<< HEAD
         topology=topology,
-        cpu_model=get_cpu_model(),
-=======
         cpu_model=cpu_model,
         cpu_model_number=cpu_model_number,
         cpu_codename=cpu_codename,
->>>>>>> c123d533
         cpus_usage=cpus_usage,
         total_memory_used=total_memory_used,
         timestamp=time.time(),
