import logging
from typing import List, Dict
<<<<<<< HEAD
from pprint import pprint
import math
=======
import subprocess
# from pprint import pprint
>>>>>>> de0a1746

from dataclasses import dataclass

from wca.allocators import Allocator, TasksAllocations, AllocationType
from wca.detectors import TasksMeasurements, TasksResources, TasksLabels, Anomaly
from wca.metrics import Metric, MetricName
from wca.platforms import Platform, encode_listformat, decode_listformat

log = logging.getLogger(__name__)

def migrate_pages(task, tasks_pids, to_node):
    # if not all pages yet on place force them to move
    from_node = str(0 if to_node else 1)
    to_node = str(to_node)
    for pid in tasks_pids[task]:
        pid = str(pid)
        cmd = ['migratepages', pid, from_node, to_node]
        log.debug('migrate pages cmd: %s', ' '.join(cmd))
        subprocess.check_output(cmd)

@dataclass
class NUMAAllocator(Allocator):

    # intrusive set of options
    # parse15
    # preferences_threshold: float = 0.66
    preferences_threshold: float = 0.0  # always migrate
    memory_migrate: bool = False

    # use candidate
    candidate = False

    def allocate(
            self,
            platform: Platform,
            tasks_measurements: TasksMeasurements,
            tasks_resources: TasksResources,
            tasks_labels: TasksLabels,
            tasks_allocations: TasksAllocations,
            tasks_pids,
    ) -> (TasksAllocations, List[Anomaly], List[Metric]):
        log.info('NUMA allocator random policy here...')
        log.debug('NUMA allocator input data:')
        log.debug('got pids %r', tasks_pids)
        #
        # print('Measurements:')
        # pprint(tasks_measurements)
        # print('Resources:')
        # pprint(tasks_resources)
        # print('Labels:')
        # pprint(tasks_labels)
        # print('Allocations (current):')
        # pprint(tasks_allocations)
        # print("Platform")
        # pprint(platform)

        # # Example stupid policy
        # cpu1 = random.randint(0, platform.cpus-1)
        # cpu2 = random.randint(cpu1, platform.cpus-1)
        # log.debug('random cpus: %s-%s', cpu1, cpu2)
        # memory_migrate = random.randint(0, 1)
        # log.debug('random memory_migrate: %s-%s', cpu1, cpu2)
        # allocations = {
        #     'task1': {
        #         AllocationType.CPUSET_CPUS: '%s-%s' % (cpu1, cpu2),
        #         AllocationType.CPUSET_MEMS: '%s-%s' % (cpu1, cpu2),
        #         AllocationType.CPUSET_MEM_MIGRATE: memory_migrate,
        #         # Other options:
        #         # 'cpu_quota': 0.5,
        #         # 'cpu_shares': 20,
        #         # only when rdt is enabled!
        #         # 'rdt': RDTAllocation(
        #         #     name = 'be',
        #         #     l3 = '0:10,1:110',
        #         #     mb = '0:100,1:20',
        #         # )
        #     }
        # }
        # # You can put any metrics here for debugging purposes.

        # print("Policy:")

        allocations = {}

        # Total host memory
        total_memory = _platform_total_memory(platform)
        # print("Total memory: %d\n" % total_memory)
        extra_metrics = []

        # Collect tasks sizes and NUMA node usages
        tasks_memory = []
        for task in tasks_labels:
            tasks_memory.append(
                (task,
                 _get_task_memory_limit(tasks_measurements[task], total_memory),
                 _get_numa_node_preferences(tasks_measurements[task], platform)))
        tasks_memory = sorted(tasks_memory, reverse=True, key=lambda x: x[1])
        # FOR DEBUGGING PURPOSES just sort by name (it should work the same assuming
        # memory is equal for all tasks)
        # tasks_memory = sorted(tasks_memory, reverse=False, key=lambda x: x[0])  # by name
        # pprint(tasks_memory)

        # Current state of the system
        balanced_memory = {x: [] for x in platform.measurements[MetricName.MEM_NUMA_USED]}

        balance_task = None
        balance_task_node = None
        balance_task_candidate = None
        balance_task_node_candidate = None

        # First, get current state of the system
        for task, memory, preferences in tasks_memory:
            current_node = _get_current_node(
                decode_listformat(tasks_allocations[task][AllocationType.CPUSET_CPUS]),
                platform.node_cpus)
            log.debug("Task: %s Memory: %d Preferences: %s, Current node: %d" % (
                task, memory, preferences, current_node))
            if current_node >= 0:
                # log.debug("task already placed, recording state")
                balanced_memory[current_node].append((task, memory))

                task_balance = max(preferences.values())
                if task_balance < 0.95:
                    log.warn('move missing pages again task balance = %r', task_balance)
                    migrate_pages(task, tasks_pids, current_node)


        log.debug("Current state of the system: %s" % balanced_memory)

        for node, tasks_with_memory in balanced_memory.items():
            extra_metrics.extend([
                Metric('numa__balanced_memory_tasks', value=len(tasks_with_memory),
                       labels=dict(numa_node=str(node))),
                Metric('numa__balanced_memory_size', value=sum([m for t, m in tasks_with_memory]),
                       labels=dict(numa_node=str(node)))
            ])

        # if len(balanced_memory[0])  + len(balanced_memory[1]) > 0:
        #     log.debug('szymon hack!')
        #     return {}, [], extra_metrics

        log.debug("Starting re-balancing")

        for task, memory, preferences in tasks_memory:
            log.debug("Task: %s Memory: %d Preferences: %s" % (task, memory, preferences))
            current_node = _get_current_node(
                decode_listformat(tasks_allocations[task][AllocationType.CPUSET_CPUS]),
                platform.node_cpus)
            most_used_node = _get_most_used_node(preferences)
            most_used_nodes = _get_most_used_node_v2(preferences)
            best_memory_node = _get_best_memory_node(memory, balanced_memory)
            best_memory_nodes = _get_best_memory_node_v3(memory, balanced_memory)
            most_free_memory_node = \
                _get_most_free_memory_node(memory,
                                           platform.measurements[MetricName.MEM_NUMA_FREE])
            most_free_memory_nodes = \
                _get_most_free_memory_node_v3(memory,
                                           platform.measurements[MetricName.MEM_NUMA_FREE])
            extra_metrics.extend([
                Metric('numa__task_current_node', value=current_node,
                       labels=tasks_labels[task]),
                Metric('numa__task_most_used_node', value=most_used_node,
                       labels=tasks_labels[task]),
                Metric('numa__task_best_memory_node', value=best_memory_node,
                       labels=tasks_labels[task]),
                Metric('numa__task_best_memory_node_preference', value=preferences[most_used_node],
                       labels=tasks_labels[task]),
                Metric('numa__task_most_free_memory_mode', value=most_free_memory_node,
                       labels=tasks_labels[task])
            ])

            # log.debug("Task current node: %d", current_node)
            if current_node >= 0:
                log.debug("   task already placed on the node %d, taking next" % current_node)
                # balanced_memory[current_node].append((task, memory))
                continue

            if memory == 0:
                # Handle missing data for "ghost" tasks
                # e.g. cgroup without processes when using StaticNode
                log.warning(
                    'skip allocation for %r task - not enough data - '
                    'maybe there are no processes there!',
                    task)
                continue

            # print("Most used node: %d" % most_used_node)
            # # memory based score:
            # print("Best memory node: %d" % best_memory_node)
            # print("Best free memory node: %d" % most_free_memory_node)

            # log.debug("Task %s: Most used node: %d, Best free node: %d, Best memory node: %d" %
            #           (task, most_used_node, most_free_memory_node, best_memory_node))
            log.debug("Task %s: Most used node: %d (%s), Best free node: %s, Best memory node: %s" %
                      (task, most_used_node, most_used_nodes, most_free_memory_nodes, best_memory_nodes))

            # if not yet task found for balancing
            if balance_task is None and balance_task_node is None:

                # Give a chance for AutoNUMA to re-balance memory
                if preferences[most_used_node] < self.preferences_threshold:
                    log.debug("   THRESHOLD: not most of the memory balanced, continue")
                    continue

                # if most_used_node == best_memory_node or most_used_node == most_free_memory_node:
                if len(most_used_nodes.intersection(best_memory_nodes)) == 1:
                    log.debug("   OK: found task for best memory node")
                    balance_task = task
                    balance_task_node = list(most_used_nodes.intersection(best_memory_nodes))[0]

                elif len(most_used_nodes.intersection(most_free_memory_nodes)) == 1:
                    log.debug("   OK: found task for most free memory node")
                    balance_task = task
                    balance_task_node = list(most_used_nodes.intersection(most_free_memory_nodes))[0]

                elif most_used_node in best_memory_nodes or most_used_node in most_free_memory_nodes:
                    log.debug("   OK: found task for balancing")
                    balance_task = task
                    balance_task_node = most_used_node
                    # break # commented to give a chance to generate other metrics

                elif self.candidate and balance_task_candidate is None \
                        and balance_task_node_candidate is None:
                    log.debug("   CANDIT: not perfect match, but remember as candidate, continue")
                    balance_task_candidate = task
                    balance_task_node_candidate = best_memory_node
                    # balance_task_node_candidate = most_free_memory_node

                else:
                    log.debug("   IGNORE: not perfect match and candidate set(disabled), continue")
                # break # commented to give a chance to generate other metrics

            # if most_used_node != most_free_memory_node:
            #     continue

            # pref_nodes = {}
            # for node in preferences:
            #     print(preferences[node])
            #     print(( memory / (sum([k[1] for k in balanced_memory[node]])+memory))/2)
            #     # pref_nodes[node] = max(preferences[node],
            #     #     ( memory / (sum([k[1] for k in balanced_memory[node]])+memory))/2)
            #     pref_nodes[node] = preferences[node]
            #     # pref_nodes[node] = ( memory/(sum([k[1] for k in balanced_memory[node]])+memory))
            # pprint(pref_nodes)
            # best_node = sorted(pref_nodes.items(), reverse=True, key=lambda x: x[1])[0][0]
            # # pprint(best_node)
            # balanced_memory[best_node].append((task, memory))

        # pprint(balanced_memory)
        # print('balance_task to node: ', balance_task, balance_task_node)
        if balance_task is None and balance_task_node is None:
            if balance_task_candidate is not None and balance_task_node_candidate is not None:
                log.warn("Cannot find by most_used, use candidate from 'best node' rule!")
                balance_task = balance_task_candidate
                balance_task_node = balance_task_node_candidate

        if balance_task is not None and balance_task_node is not None:
            log.debug("   Assign task %s to node %s." % (balance_task, balance_task_node))
            allocations[balance_task] = {
                AllocationType.CPUSET_CPUS: encode_listformat(
                    platform.node_cpus[balance_task_node]),
                AllocationType.CPUSET_MEMS: encode_listformat({balance_task_node}),
            }
            # Instant memory migrate.
            if self.memory_migrate:
                log.debug("Assign task %s to node %s with memory migrate" %
                          (balance_task, balance_task_node))
                allocations[balance_task][AllocationType.CPUSET_MEM_MIGRATE] = 1
                migrate_pages(balance_task, tasks_pids, balance_task_node)


        # for node in balanced_memory:
        #     for task, _ in balanced_memory[node]:
        #         if decode_listformat(tasks_allocations[task]['cpu_set']) ==
        #         platform.node_cpus[node]:
        #             continue
        #         allocations[task] = {
        #             AllocationType.CPUSET_MEM_MIGRATE: 1,
        #             AllocationType.CPUSET: platform.node_cpus[node],
        #         }

        # pprint(allocations)

        # for task in tasks_labels:
        #     allocations[task] = {
        #         AllocationType.CPUSET_MEM_MIGRATE: memory_migrate,
        #     }
        return allocations, [], extra_metrics


def _platform_total_memory(platform):
    return sum(platform.measurements[MetricName.MEM_NUMA_FREE].values()) + \
           sum(platform.measurements[MetricName.MEM_NUMA_USED].values())


def _get_task_memory_limit(task, total):
    "Returns detected maximum memory for the task"
    limits_order = [
        MetricName.MEM_LIMIT_PER_TASK,
        MetricName.MEM_SOFT_LIMIT_PER_TASK,
        MetricName.MEM_MAX_USAGE_PER_TASK,
        MetricName.MEM_USAGE_PER_TASK, ]
    for limit in limits_order:
        if limit not in task:
            continue
        if task[limit] > total:
            continue
        log.debug('task limit %s %s %s %s', limit, 'is', task[limit], 'bytes')
        return task[limit]
    return 0


def _get_numa_node_preferences(task_measurements, platform: Platform) -> Dict[int, float]:
    ret = {node_id: 0 for node_id in range(0, platform.numa_nodes)}
    if MetricName.MEM_NUMA_STAT_PER_TASK in task_measurements:
        metrics_val_sum = sum(task_measurements[MetricName.MEM_NUMA_STAT_PER_TASK].values())
        for node_id, metric_val in task_measurements[MetricName.MEM_NUMA_STAT_PER_TASK].items():
            ret[int(node_id)] = metric_val / max(1, metrics_val_sum)
    else:
        log.warning('{} metric not available'.format(MetricName.MEM_NUMA_STAT_PER_TASK))
    return ret


def _get_most_used_node(preferences):
    return sorted(preferences.items(), reverse=True, key=lambda x: x[1])[0][0]


def _get_current_node(cpus, nodes):
    for node in nodes:
        if nodes[node] == cpus:
            return node
    return -1


def _get_best_memory_node(memory, balanced_memory):
    """for equal task memory, choose node with less allocated memory by WCA"""
    d = {}
    for node in balanced_memory:
        d[node] = memory / (sum([k[1] for k in balanced_memory[node]]) + memory)
    best = sorted(d.items(), reverse=True, key=lambda x: x[1])
    # print('best:')
    # pprint(best)
    return best[0][0]


def _get_most_free_memory_node(memory, node_memory_free):
    d = {}
    for node in node_memory_free:
        d[node] = memory / node_memory_free[node]
    # pprint(d)
    free_nodes = sorted(d.items(), key=lambda x: x[1])
    # print('free:')
    # pprint(free_nodes)
    return free_nodes[0][0]

def _get_best_memory_node_v2(memory, balanced_memory):
    """for equal task memory, choose node with less allocated memory by WCA"""
    d = {}
    for node in balanced_memory:
        d[node] = round(math.log1p((memory / (sum([k[1] for k in balanced_memory[node]]) + memory))*100),0)
    best = sorted(d.items(), reverse=True, key=lambda x: x[1])
    z = best[0][1]
    best_nodes = [x[0] for x in best if x[1] == z]
    print('best v2:')
    pprint((best, best_nodes))
    return best_nodes

def _get_most_free_memory_node_v2(memory, node_memory_free):
    d = {}
    for node in node_memory_free:
        d[node] = round(math.log1p((memory / node_memory_free[node]) * 100),0)
    free_nodes = sorted(d.items(), key=lambda x: x[1])
    z = free_nodes[0][1]
    best_free_nodes = [x[0] for x in free_nodes if x[1] == z]
    print('free v2:')
    pprint((free_nodes, best_free_nodes))
    return best_free_nodes

def _get_best_memory_node_v3(memory, balanced_memory):
    """for equal task memory, choose node with less allocated memory by WCA"""
    d = {}
    for node in balanced_memory:
        d[node] = round(math.log10((sum([k[1] for k in balanced_memory[node]]) + memory)),1)
    best = sorted(d.items(), key=lambda x: x[1])
    z = best[0][1]
    best_nodes = set([x[0] for x in best if x[1] == z])
    # pprint(('best v3:', best, best_nodes))
    return best_nodes

def _get_most_free_memory_node_v3(memory, node_memory_free):
    d = {}
    for node in node_memory_free:
        d[node] = round(math.log10(node_memory_free[node] - memory),1)
    free_nodes = sorted(d.items(), reverse=True, key=lambda x: x[1])
    z = free_nodes[0][1]
    best_free_nodes = set([x[0] for x in free_nodes if x[1] == z])
    # pprint(('free v3:', free_nodes, best_free_nodes))
    return best_free_nodes

def _get_most_used_node_v2(preferences):
    d = {}
    for node in preferences:
        d[node] = round(math.log1p(preferences[node]*1000))
    nodes = sorted(d.items(), reverse=True, key=lambda x: x[1])
    z = nodes[0][1]
    best_nodes = set([x[0] for x in nodes if x[1] == z])
    # pprint(('node v2:', nodes, best_nodes))
    return best_nodes<|MERGE_RESOLUTION|>--- conflicted
+++ resolved
@@ -1,12 +1,8 @@
 import logging
 from typing import List, Dict
-<<<<<<< HEAD
 from pprint import pprint
 import math
-=======
 import subprocess
-# from pprint import pprint
->>>>>>> de0a1746
 
 from dataclasses import dataclass
 
