# Copyright (c) 2018 Intel Corporation
#
# Licensed under the Apache License, Version 2.0 (the "License");
# you may not use this file except in compliance with the License.
# You may obtain a copy of the License at
#
#     http://www.apache.org/licenses/LICENSE-2.0
#
# Unless required by applicable law or agreed to in writing, software
# distributed under the License is distributed on an "AS IS" BASIS,
# WITHOUT WARRANTIES OR CONDITIONS OF ANY KIND, either express or implied.
# See the License for the specific language governing permissions and
# limitations under the License.
import logging
import os
from enum import Enum
from typing import Optional, List, Union, Dict

from dataclasses import dataclass

from wca import logger
from wca import platforms
from wca.allocations import MissingAllocationException
from wca.allocators import TaskAllocations, AllocationType, AllocationConfiguration
from wca.metrics import Measurements, MetricName, MissingMeasurementException, Metric, MetricType

log = logging.getLogger(__name__)

TASKS = 'tasks'

QUOTA_CLOSE_TO_ZERO_SENSITIVITY = 0.01

# Constants (range limits0 when dealing with cgroups quota and shares.
MIN_SHARES = 2
QUOTA_NOT_SET = -1
QUOTA_MINIMUM_VALUE = 1000
QUOTA_NORMALIZED_MAX = 1.0


class CgroupSubsystem(str, Enum):
    CPU = '/sys/fs/cgroup/cpu'
    CPUSET = '/sys/fs/cgroup/cpuset'
    PERF_EVENT = '/sys/fs/cgroup/perf_event'
    MEMORY = '/sys/fs/cgroup/memory'

    def __repr__(self):
        return repr(self.value)


class CgroupType(str, Enum):
    CPU = 'cpu'
    CPUSET = 'cpuset'
    PERF_EVENT = 'perf_event'
    MEMORY = 'memory'

    def __repr__(self):
        return repr(self.value)


class CgroupResource(str, Enum):
    CPU_USAGE = 'cpuacct.usage'
    CPU_QUOTA = 'cpu.cfs_quota_us'
    CPU_PERIOD = 'cpu.cfs_period_us'
    CPU_SHARES = 'cpu.shares'
    CPUSET_CPUS = 'cpuset.cpus'
    CPUSET_MEMS = 'cpuset.mems'
    CPUSET_MEMORY_MIGRATE = 'cpuset.memory_migrate'
    MEMORY_USAGE = 'memory.usage_in_bytes'
    MEMORY_MAX_USAGE = 'memory.max_usage_in_bytes'
    MEMORY_LIMIT = 'memory.limit_in_bytes'
    MEMORY_SOFT_LIMIT = 'memory.soft_limit_in_bytes'
    NUMA_STAT = 'memory.numa_stat'

    def __repr__(self):
        return repr(self.value)


def _parse_cpuset(value: str) -> List[int]:
    cores = set()

    if not value:
        return list()

    ranges = value.split(',')

    for r in ranges:
        boundaries = r.split('-')

        if len(boundaries) == 1:
            cores.add(int(boundaries[0]))
        elif len(boundaries) == 2:
            start = int(boundaries[0])
            end = int(boundaries[1])

            for i in range(start, end + 1):
                cores.add(i)

    return list(sorted(cores))


def _encode_cpuset(cpus: List[int]) -> str:
    all(isinstance(cpu, int) for cpu in cpus)
    if len(cpus) > 0:
        return str(cpus[0])+''.join(','+str(cpu) for cpu in cpus[1:])
    else:
        return ''


@dataclass
class Cgroup:
    cgroup_path: str

    # Values used for normalization of allocations
    allocation_configuration: Optional[AllocationConfiguration] = None
    platform: Optional[platforms.Platform] = None

    def __post_init__(self):
        assert self.cgroup_path.startswith('/'), 'Provide cgroup_path with leading /'
        relative_cgroup_path = self.cgroup_path[1:]  # cgroup path without leading '/'
        self.cgroup_cpu_fullpath = os.path.join(CgroupSubsystem.CPU, relative_cgroup_path)
        self.cgroup_cpuset_fullpath = os.path.join(CgroupSubsystem.CPUSET, relative_cgroup_path)
        self.cgroup_perf_event_fullpath = os.path.join(
                CgroupSubsystem.PERF_EVENT, relative_cgroup_path)
        self.cgroup_memory_fullpath = os.path.join(CgroupSubsystem.MEMORY,
                                                   relative_cgroup_path)

    def get_measurements(self) -> Measurements:
        try:
            with open(os.path.join(self.cgroup_cpu_fullpath, CgroupResource.CPU_USAGE)) as \
                    cpu_usage_file:
                cpu_usage = int(cpu_usage_file.read())
        except FileNotFoundError as e:
            raise MissingMeasurementException(
                'File {} is missing. Cpu usage unavailable.'.format(e.filename))

        measurements = {MetricName.CPU_USAGE_PER_TASK: cpu_usage}

        for cgroup_resource, metric_name in [
            [CgroupResource.MEMORY_USAGE,      MetricName.MEM_USAGE_PER_TASK],
            [CgroupResource.MEMORY_MAX_USAGE,  MetricName.MEM_MAX_USAGE_PER_TASK],
            [CgroupResource.MEMORY_LIMIT,      MetricName.MEM_LIMIT_PER_TASK],
            [CgroupResource.MEMORY_SOFT_LIMIT, MetricName.MEM_SOFT_LIMIT_PER_TASK],
        ]:

            try:
                with open(os.path.join(self.cgroup_memory_fullpath,
                                       cgroup_resource)) as resource_file:
                    value = int(resource_file.read())
                measurements[metric_name] = value
            except FileNotFoundError as e:
                raise MissingMeasurementException(
                    'File {} is missing. Metric unavailable.'.format(e.filename))

<<<<<<< HEAD
        # NUMA stats
        try:
            with open(os.path.join(self.cgroup_memory_fullpath,
                                    CgroupResource.NUMA_STAT)) as resource_file:
                for line in resource_file.readlines():
                    if line.startswith("hierarchical_total="):
                        for stat in line.split()[1:]:
                            k, v = stat.split("=")
                            name = "memory_numa_stat"
                            measurements[name+"_"+k[1:]] = int(v)
                        break
        except FileNotFoundError as e:
            raise MissingMeasurementException(
                'File {} is missing. Metric unavailable.'.format(e.filename))


=======
>>>>>>> 8dc4a815
        return measurements

    def _get_proper_path(
            self, cgroup_control_file: str,
            cgroup_control_type: CgroupType) -> str:
        if cgroup_control_type == CgroupType.CPU:
            return os.path.join(self.cgroup_cpu_fullpath, cgroup_control_file)
        if cgroup_control_type == CgroupType.PERF_EVENT:
            return os.path.join(self.cgroup_perf_event_fullpath, cgroup_control_file)
        if cgroup_control_type == CgroupType.CPUSET:
            return os.path.join(self.cgroup_cpuset_fullpath, cgroup_control_file)
        if cgroup_control_type == CgroupType.MEMORY:
            return os.path.join(self.cgroup_cpuset_fullpath,
                                cgroup_control_file)

        raise NotImplementedError(cgroup_control_type)

    def _read_raw(self, cgroup_control_file: str, cgroup_control_type: CgroupType) -> str:
        """Read helper to store any and convert value from cgroup control file."""
        path = self._get_proper_path(cgroup_control_file, cgroup_control_type)
        try:
            with open(path) as file:
                raw_value = file.read()
                log.log(logger.TRACE, 'cgroup: read %s=%r', file.name, raw_value)
        except FileNotFoundError as e:
            raise MissingAllocationException(
                'File {} is missing. Allocation unavailable.'.format(e.filename))

        return raw_value

    def _read(self, cgroup_control_file: str, cgroup_control_type: CgroupType) -> int:
        """Read helper to store any and convert value to int from cgroup control file."""
        raw_value = self._read_raw(cgroup_control_file, cgroup_control_type)
        value = int(raw_value)
        return value

    def _write(
            self, cgroup_control_file: str, value: Union[int, str],
            cgroup_control_type: CgroupType):
        """Write helper to store any int value in cgroup control file."""
        path = self._get_proper_path(cgroup_control_file, cgroup_control_type)
        with open(path, 'wb') as file:
            raw_value = bytes(str(value), encoding='utf8')
            log.log(logger.TRACE, 'cgroup: write %s=%r', file.name, raw_value)
            file.write(raw_value)

    def _get_normalized_shares(self) -> float:
        """Return normalized using cpu_shares and cpu_shares_unit for normalization."""
        assert self.allocation_configuration is not None, \
            'normalization configuration cannot be used without configuration!'
        shares = self._read(CgroupResource.CPU_SHARES, CgroupType.CPU)
        return shares / self.allocation_configuration.cpu_shares_unit

    def _get_normalized_quota(self) -> float:
        """Read normalized quota against configured period and number of available cpus."""
        assert self.allocation_configuration is not None, \
            'normalization configuration cannot be used without configuration!'
        current_quota = self._read(CgroupResource.CPU_QUOTA, CgroupType.CPU)
        current_period = self._read(CgroupResource.CPU_PERIOD, CgroupType.CPU)

        if current_quota == QUOTA_NOT_SET:
            return QUOTA_NORMALIZED_MAX
        # Period 0 is invalid argument for cgroup cpu subsystem. so division is safe.
        return current_quota / current_period / self.platform.cpus

    def get_allocations(self) -> TaskAllocations:
        assert self.allocation_configuration is not None, \
            'reading normalized allocations is not possible without configuration!'
        return {
            AllocationType.QUOTA: self._get_normalized_quota(),
            AllocationType.SHARES: self._get_normalized_shares(),
            AllocationType.CPUSET: self._get_cpuset(),
            AllocationType.CPUSET_MEM_MIGRATE: self._get_memory_migrate(),
        }

    def get_pids(self) -> List[str]:
        try:
            with open(os.path.join(self.cgroup_cpu_fullpath, TASKS)) as file:
                return list(file.read().splitlines())
        except FileNotFoundError:
            log.debug('Soft warning: cgroup disappeard during sync, ignore it.')
            return []

    def set_shares(self, normalized_shares: float):
        """Store shares normalized values in cgroup files system. For de-normalization,
        we use reverse formula to _get_normalized_shares."""
        assert self.allocation_configuration is not None, \
            'allocation configuration cannot be used without configuration!'

        shares = int(normalized_shares * self.allocation_configuration.cpu_shares_unit)
        if shares < MIN_SHARES:
            log.warning('cpu.shares smaller than allowed minimum. '
                        'Setting cpu.shares to allowed minimum: '
                        '{}'.format(MIN_SHARES))
            shares = MIN_SHARES

        self._write(CgroupResource.CPU_SHARES, shares, CgroupType.CPU)

    def set_quota(self, normalized_quota: float):
        """Unconditionally sets quota and period if necessary."""
        assert self.allocation_configuration is not None, \
            'setting quota cannot be used without configuration!'
        current_period = self._read(CgroupResource.CPU_PERIOD, CgroupType.CPU)

        if current_period != self.allocation_configuration.cpu_quota_period:
            self._write(
                    CgroupResource.CPU_PERIOD, self.allocation_configuration.cpu_quota_period,
                    CgroupType.CPU)

        if normalized_quota >= QUOTA_NORMALIZED_MAX:
            if normalized_quota > QUOTA_NORMALIZED_MAX:
                log.warning('Quota greater than allowed. Not setting quota.')
            quota = QUOTA_NOT_SET
        else:
            # synchronize period if necessary
            quota = int(normalized_quota * self.allocation_configuration.cpu_quota_period *
                        self.platform.cpus)
            # Minimum quota detected
            if quota < QUOTA_MINIMUM_VALUE:
                log.warning('Quota is smaller than allowed minimum. '
                            'Setting quota value to allowed minimum: '
                            '{}'.format(QUOTA_MINIMUM_VALUE))
                quota = QUOTA_MINIMUM_VALUE

        self._write(CgroupResource.CPU_QUOTA, quota, CgroupType.CPU)

    def set_cpuset(self, cpus: List[int], mems: List[int] = None):
        """Set cpuset.cpus and cpuset.mems."""
        encoded_cpus = _encode_cpuset(cpus)

        # Auto set mems based on cpu -> socket mapping
        # Warning! - it will not work with SNC - we need proper SNC discovery
        # based on /proc/schedstat or better /sys/devices/system/node
        if mems is None:
            sockets = set()
            cpu2socket = build_cpu_to_socket_mapping(self.platform.topology)
            for cpu in cpus:
                sockets.add(cpu2socket[cpu])
            mems = list(sockets)
            log.debug('auto NUMA node assigments: %r based on cpus list: %r', cpus, mems)

        encoded_mems = _encode_cpuset(mems)

        assert encoded_cpus is not None
        assert encoded_mems is not None

        try:
            self._write(CgroupResource.CPUSET_CPUS, encoded_cpus, CgroupType.CPUSET)
        except PermissionError:
            log.warning(
                    'Cannot write {}: "{}" to "{}"! Permission denied.'.format(
                        CgroupResource.CPUSET_CPUS, encoded_cpus, self.cgroup_cpuset_fullpath))
        try:
            self._write(CgroupResource.CPUSET_MEMS, encoded_mems, CgroupType.CPUSET)
        except PermissionError:
            log.warning(
                    'Cannot write {}: "{}" to "{}"! Permission denied.'.format(
                        CgroupResource.CPUSET_MEMS, encoded_mems, self.cgroup_cpuset_fullpath))

    def _get_cpuset(self) -> str:
        """Get current cpuset.cpus."""

        try:
            cpus = _parse_cpuset(self._read_raw(CgroupResource.CPUSET_CPUS,
                                                CgroupType.CPUSET).strip())
            return _encode_cpuset(cpus)
        except PermissionError:
            log.warning(
                    'Cannot read {}: "{}"! Permission denied.'.format(
                        CgroupResource.CPUSET_CPUS, self.cgroup_cpuset_fullpath))

    def _set_memory_migrate(self, value: int):
        self._write(CgroupResource.CPUSET_MEMORY_MIGRATE, value, CgroupType.CPUSET)

    def _get_memory_migrate(self) -> int:
        return self._read(CgroupResource.CPUSET_MEMORY_MIGRATE, CgroupType.CPUSET)


def build_cpu_to_socket_mapping(topology: Dict[int, Dict[int, List[int]]]) -> Dict[int, int]:
    mapping = {}
    for socket, cores in topology.items():
        for core, cpus in cores.items():
            for cpu in cpus:
                mapping[cpu] = socket
    return mapping<|MERGE_RESOLUTION|>--- conflicted
+++ resolved
@@ -151,7 +151,6 @@
                 raise MissingMeasurementException(
                     'File {} is missing. Metric unavailable.'.format(e.filename))
 
-<<<<<<< HEAD
         # NUMA stats
         try:
             with open(os.path.join(self.cgroup_memory_fullpath,
@@ -168,8 +167,6 @@
                 'File {} is missing. Metric unavailable.'.format(e.filename))
 
 
-=======
->>>>>>> 8dc4a815
         return measurements
 
     def _get_proper_path(
