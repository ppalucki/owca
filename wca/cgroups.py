# Copyright (c) 2018 Intel Corporation
#
# Licensed under the Apache License, Version 2.0 (the "License");
# you may not use this file except in compliance with the License.
# You may obtain a copy of the License at
#
#     http://www.apache.org/licenses/LICENSE-2.0
#
# Unless required by applicable law or agreed to in writing, software
# distributed under the License is distributed on an "AS IS" BASIS,
# WITHOUT WARRANTIES OR CONDITIONS OF ANY KIND, either express or implied.
# See the License for the specific language governing permissions and
# limitations under the License.
import logging
import os
from enum import Enum
from typing import Optional, List, Union

from dataclasses import dataclass

from wca import logger
from wca.allocations import MissingAllocationException
from wca.allocators import TaskAllocations, AllocationType, AllocationConfiguration
from wca.metrics import Measurements, MetricName, MissingMeasurementException

log = logging.getLogger(__name__)

TASKS = 'tasks'

QUOTA_CLOSE_TO_ZERO_SENSITIVITY = 0.01

# Constants (range limits0 when dealing with cgroups quota and shares.
MIN_SHARES = 2
QUOTA_NOT_SET = -1
QUOTA_MINIMUM_VALUE = 1000
QUOTA_NORMALIZED_MAX = 1.0


class CgroupSubsystem(str, Enum):
    CPU = '/sys/fs/cgroup/cpu'
    CPUSET = '/sys/fs/cgroup/cpuset'
    PERF_EVENT = '/sys/fs/cgroup/perf_event'
    MEMORY = '/sys/fs/cgroup/memory'

    def __repr__(self):
        return repr(self.value)


class CgroupType(str, Enum):
    CPU = 'cpu'
    CPUSET = 'cpuset'
    PERF_EVENT = 'perf_event'
    MEMORY = 'memory'

    def __repr__(self):
        return repr(self.value)


class CgroupResource(str, Enum):
    CPU_USAGE = 'cpuacct.usage'
    CPU_QUOTA = 'cpu.cfs_quota_us'
    CPU_PERIOD = 'cpu.cfs_period_us'
    CPU_SHARES = 'cpu.shares'
    CPUSET_CPUS = 'cpuset.cpus'
    CPUSET_MEMS = 'cpuset.mems'
    MEMORY_USAGE = 'memory.usage_in_bytes'

    def __repr__(self):
        return repr(self.value)


@dataclass
class Cgroup:
    cgroup_path: str

    # Values used for normalization of allocations
    platform_cpus: int = None  # required for quota normalization (None by default until others PRs)
    platform_sockets: int = 0  # required for cpuset.mems
    allocation_configuration: Optional[AllocationConfiguration] = None

    def __post_init__(self):
        assert self.cgroup_path.startswith('/'), 'Provide cgroup_path with leading /'
        relative_cgroup_path = self.cgroup_path[1:]  # cgroup path without leading '/'
        self.cgroup_cpu_fullpath = os.path.join(CgroupSubsystem.CPU, relative_cgroup_path)
        self.cgroup_cpuset_fullpath = os.path.join(CgroupSubsystem.CPUSET, relative_cgroup_path)
        self.cgroup_perf_event_fullpath = os.path.join(
                CgroupSubsystem.PERF_EVENT, relative_cgroup_path)
<<<<<<< HEAD
        self.cgroup_memory_fullpath = os.path.join(CgroupSubsystem.MEMORY, relative_cgroup_path)
=======
        self.cgroup_memory_fullpath = os.path.join(CgroupSubsystem.MEMORY,
                                                   relative_cgroup_path)
>>>>>>> 3fb7689c

    def get_measurements(self) -> Measurements:
        try:
            with open(os.path.join(self.cgroup_cpu_fullpath, CgroupResource.CPU_USAGE)) as \
                    cpu_usage_file:
                cpu_usage = int(cpu_usage_file.read())
        except FileNotFoundError as e:
            raise MissingMeasurementException(
                'File {} is missing. Cpu usage unavailable.'.format(e.filename))

        measurements = {MetricName.CPU_USAGE_PER_TASK: cpu_usage}

<<<<<<< HEAD
        measurements = {MetricName.CPU_USAGE_PER_TASK: cpu_usage}

        try:
            with open(os.path.join(self.cgroup_memory_fullpath, CgroupResource.MEMORY_USAGE)) as \
                    memory_usage_file:
                memory_usage = int(memory_usage_file.read())
            measurements[MetricName.MEM_USAGE_PER_TASK] = memory_usage
        except FileNotFoundError:
            log.warning('Could not read memory usage measurement for cgroup %s.', self.cgroup_path)
            return {}
=======
        try:
            with open(os.path.join(self.cgroup_memory_fullpath,
                                   CgroupResource.MEMORY_USAGE)) as memory_usage_file:
                memory_usage = int(memory_usage_file.read())
            measurements[MetricName.MEM_USAGE_PER_TASK] = memory_usage
        except FileNotFoundError as e:
            raise MissingMeasurementException(
                'File {} is missing. Memory usage unavailable.'.format(e.filename))
>>>>>>> 3fb7689c

        return measurements

    def _get_proper_path(
            self, cgroup_control_file: str,
            cgroup_control_type: CgroupType) -> str:
        if cgroup_control_type == CgroupType.CPU:
            return os.path.join(self.cgroup_cpu_fullpath, cgroup_control_file)
        if cgroup_control_type == CgroupType.PERF_EVENT:
            return os.path.join(self.cgroup_perf_event_fullpath, cgroup_control_file)
        if cgroup_control_type == CgroupType.CPUSET:
            return os.path.join(self.cgroup_cpuset_fullpath, cgroup_control_file)
        if cgroup_control_type == CgroupType.MEMORY:
<<<<<<< HEAD
            return os.path.join(self.cgroup_cpuset_fullpath, cgroup_control_file)
=======
            return os.path.join(self.cgroup_cpuset_fullpath,
                                cgroup_control_file)
>>>>>>> 3fb7689c

        raise NotImplementedError(cgroup_control_type)

    def _read(self, cgroup_control_file: str, cgroup_control_type: CgroupType) -> int:
        """Read helper to store any and convert value from cgroup control file."""
        path = self._get_proper_path(cgroup_control_file, cgroup_control_type)
        try:
            with open(path) as file:
                raw_value = int(file.read())
                log.log(logger.TRACE, 'cgroup: read %s=%r', file.name, raw_value)
        except FileNotFoundError as e:
            raise MissingAllocationException(
                'File {} is missing. Allocation unavailable.'.format(e.filename))

        return raw_value

    def _write(
            self, cgroup_control_file: str, value: Union[int, str],
            cgroup_control_type: CgroupType):
        """Write helper to store any int value in cgroup control file."""
        path = self._get_proper_path(cgroup_control_file, cgroup_control_type)
        with open(path, 'wb') as file:
            raw_value = bytes(str(value), encoding='utf8')
            log.log(logger.TRACE, 'cgroup: write %s=%r', file.name, raw_value)
            file.write(raw_value)

    def _get_normalized_shares(self) -> float:
        """Return normalized using cpu_shares and cpu_shares_unit for normalization."""
        assert self.allocation_configuration is not None, \
            'normalization configuration cannot be used without configuration!'
        shares = self._read(CgroupResource.CPU_SHARES, CgroupType.CPU)
        return shares / self.allocation_configuration.cpu_shares_unit

    def _get_normalized_quota(self) -> float:
        """Read normalized quota against configured period and number of available cpus."""
        assert self.allocation_configuration is not None, \
            'normalization configuration cannot be used without configuration!'
        current_quota = self._read(CgroupResource.CPU_QUOTA, CgroupType.CPU)
        current_period = self._read(CgroupResource.CPU_PERIOD, CgroupType.CPU)

        if current_quota == QUOTA_NOT_SET:
            return QUOTA_NORMALIZED_MAX
        # Period 0 is invalid argument for cgroup cpu subsystem. so division is safe.
        return current_quota / current_period / self.platform_cpus

    def get_allocations(self) -> TaskAllocations:
        assert self.allocation_configuration is not None, \
            'reading normalized allocations is not possible without configuration!'
        return {
            AllocationType.QUOTA: self._get_normalized_quota(),
            AllocationType.SHARES: self._get_normalized_shares(),
        }

    def get_pids(self) -> List[str]:
        try:
            with open(os.path.join(self.cgroup_cpu_fullpath, TASKS)) as file:
                return list(file.read().splitlines())
        except FileNotFoundError:
            log.debug('Soft warning: cgroup disappeard during sync, ignore it.')
            return []

    def set_shares(self, normalized_shares: float):
        """Store shares normalized values in cgroup files system. For de-normalization,
        we use reverse formula to _get_normalized_shares."""
        assert self.allocation_configuration is not None, \
            'allocation configuration cannot be used without configuration!'

        shares = int(normalized_shares * self.allocation_configuration.cpu_shares_unit)
        if shares < MIN_SHARES:
            log.warning('cpu.shares smaller than allowed minimum. '
                        'Setting cpu.shares to allowed minimum: '
                        '{}'.format(MIN_SHARES))
            shares = MIN_SHARES

        self._write(CgroupResource.CPU_SHARES, shares, CgroupType.CPU)

    def set_quota(self, normalized_quota: float):
        """Unconditionally sets quota and period if necessary."""
        assert self.allocation_configuration is not None, \
            'setting quota cannot be used without configuration!'
        current_period = self._read(CgroupResource.CPU_PERIOD, CgroupType.CPU)

        if current_period != self.allocation_configuration.cpu_quota_period:
            self._write(
                    CgroupResource.CPU_PERIOD, self.allocation_configuration.cpu_quota_period,
                    CgroupType.CPU)

        if normalized_quota >= QUOTA_NORMALIZED_MAX:
            if normalized_quota > QUOTA_NORMALIZED_MAX:
                log.warning('Quota greater than allowed. Not setting quota.')
            quota = QUOTA_NOT_SET
        else:
            # synchronize period if necessary
            quota = int(normalized_quota * self.allocation_configuration.cpu_quota_period *
                        self.platform_cpus)
            # Minimum quota detected
            if quota < QUOTA_MINIMUM_VALUE:
                log.warning('Quota is smaller than allowed minimum. '
                            'Setting quota value to allowed minimum: '
                            '{}'.format(QUOTA_MINIMUM_VALUE))
                quota = QUOTA_MINIMUM_VALUE

        self._write(CgroupResource.CPU_QUOTA, quota, CgroupType.CPU)

    def set_cpuset(self, normalized_cpus: str, normalized_mems: str):
        """Set cpuset.cpus and cpuset.mems."""
        assert normalized_cpus is not None
        assert normalized_mems is not None

        try:
            self._write(CgroupResource.CPUSET_CPUS, normalized_cpus, CgroupType.CPUSET)
        except PermissionError:
            log.warning(
                    'Cannot write {}: "{}" to "{}"! Permission denied.'.format(
                        CgroupResource.CPUSET_CPUS, normalized_cpus, self.cgroup_cpuset_fullpath))
        try:
            self._write(CgroupResource.CPUSET_MEMS, normalized_mems, CgroupType.CPUSET)
        except PermissionError:
            log.warning(
                    'Cannot write {}: "{}" to "{}"! Permission denied.'.format(
                        CgroupResource.CPUSET_MEMS, normalized_mems, self.cgroup_cpuset_fullpath))<|MERGE_RESOLUTION|>--- conflicted
+++ resolved
@@ -85,12 +85,8 @@
         self.cgroup_cpuset_fullpath = os.path.join(CgroupSubsystem.CPUSET, relative_cgroup_path)
         self.cgroup_perf_event_fullpath = os.path.join(
                 CgroupSubsystem.PERF_EVENT, relative_cgroup_path)
-<<<<<<< HEAD
-        self.cgroup_memory_fullpath = os.path.join(CgroupSubsystem.MEMORY, relative_cgroup_path)
-=======
         self.cgroup_memory_fullpath = os.path.join(CgroupSubsystem.MEMORY,
                                                    relative_cgroup_path)
->>>>>>> 3fb7689c
 
     def get_measurements(self) -> Measurements:
         try:
@@ -103,18 +99,6 @@
 
         measurements = {MetricName.CPU_USAGE_PER_TASK: cpu_usage}
 
-<<<<<<< HEAD
-        measurements = {MetricName.CPU_USAGE_PER_TASK: cpu_usage}
-
-        try:
-            with open(os.path.join(self.cgroup_memory_fullpath, CgroupResource.MEMORY_USAGE)) as \
-                    memory_usage_file:
-                memory_usage = int(memory_usage_file.read())
-            measurements[MetricName.MEM_USAGE_PER_TASK] = memory_usage
-        except FileNotFoundError:
-            log.warning('Could not read memory usage measurement for cgroup %s.', self.cgroup_path)
-            return {}
-=======
         try:
             with open(os.path.join(self.cgroup_memory_fullpath,
                                    CgroupResource.MEMORY_USAGE)) as memory_usage_file:
@@ -123,7 +107,6 @@
         except FileNotFoundError as e:
             raise MissingMeasurementException(
                 'File {} is missing. Memory usage unavailable.'.format(e.filename))
->>>>>>> 3fb7689c
 
         return measurements
 
@@ -137,12 +120,7 @@
         if cgroup_control_type == CgroupType.CPUSET:
             return os.path.join(self.cgroup_cpuset_fullpath, cgroup_control_file)
         if cgroup_control_type == CgroupType.MEMORY:
-<<<<<<< HEAD
             return os.path.join(self.cgroup_cpuset_fullpath, cgroup_control_file)
-=======
-            return os.path.join(self.cgroup_cpuset_fullpath,
-                                cgroup_control_file)
->>>>>>> 3fb7689c
 
         raise NotImplementedError(cgroup_control_type)
 
