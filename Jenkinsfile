// Copyright (c) 2020 Intel Corporation
//
// Licensed under the Apache License, Version 2.0 (the "License");
// you may not use this file except in compliance with the License.
// You may obtain a copy of the License at
//
//     http://www.apache.org/licenses/LICENSE-2.0
//
// Unless required by applicable law or agreed to in writing, software
// distributed under the License is distributed on an "AS IS" BASIS,
// WITHOUT WARRANTIES OR CONDITIONS OF ANY KIND, either express or implied.
// See the License for the specific language governing permissions and
// limitations under the License.

pipeline {
    agent any
    parameters {
      booleanParam defaultValue: true, description: 'Run all pre-checks.', name: 'PRECHECKS'
      booleanParam defaultValue: true, description: 'Build WCA image.', name: 'BUILD_WCA_IMAGE'
<<<<<<< HEAD
      booleanParam defaultValue: true, description: 'Build wrappers and workload images.', name: 'BUILD_IMAGES'
      booleanParam defaultValue: false, description: 'E2E for Kubernetes.', name: 'E2E_K8S'
=======
      booleanParam defaultValue: true, description: 'Build workload images.', name: 'BUILD_IMAGES'
>>>>>>> ae9b1d3d
      booleanParam defaultValue: true, description: 'E2E for Kubernetes as Daemonset.', name: 'E2E_K8S_DS'
      booleanParam defaultValue: true, description: 'E2E for wca-scheduler', name: 'E2E_WCA_SCHEDULER'
      string defaultValue: '300', description: 'Sleep time for E2E tests', name: 'SLEEP_TIME'
    }
    environment {
        DOCKER_REPOSITORY_URL = '100.64.176.12:80'
        CADVISOR_REVISION = 'master'
    }
    stages{
        stage("Flake8 formatting scan") {
            when {expression{return params.PRECHECKS}}
            steps {
                sh '''
                  make venv flake8
                '''
            }
        }
        stage("Run unit tests suite") {
            when {expression{return params.PRECHECKS}}
            steps {
                sh '''
                  make junit
                '''
            }
            post {
                always {
                    junit 'unit_results.xml'
                }
            }
        }
        stage("Generate documentation") {
            when {expression{return params.PRECHECKS}}
            steps {
                generate_docs()
            }
        }
        stage("Build WCA pex (in docker and images)") {
            when {expression{return params.BUILD_WCA_IMAGE}}
            steps {
                sh '''
                  echo GIT_COMMIT=${GIT_COMMIT}
                  export WCA_IMAGE=${DOCKER_REPOSITORY_URL}/wca
                  export WCA_TAG=${GIT_COMMIT}
                  make wca_package_in_docker
                  docker push $WCA_IMAGE:$WCA_TAG
                  # tag with branch name and push
                  docker tag $WCA_IMAGE:$WCA_TAG $WCA_IMAGE:${GIT_BRANCH}
                  docker push $WCA_IMAGE:${GIT_BRANCH}

                  # Just for completeness (not used later)
                  export WCA_TAG=${GIT_BRANCH}-devel
                  make _wca_docker_devel
                  docker push $WCA_IMAGE:$WCA_TAG
                  # Delete all wca images from Jenkins nodes
                  docker rmi $WCA_IMAGE:${GIT_COMMIT} $WCA_IMAGE:${GIT_BRANCH} $WCA_IMAGE:${WCA_TAG}
                '''
            }
        }
        stage("Check code with bandit") {
            when {expression{return params.PRECHECKS}}
             steps {
             sh '''
                source env/bin/activate

                echo Install bandit.
                pip install wheel==0.33.6 bandit==1.6.2;

                echo Checking code with bandit.
                bandit -r wca -x wca/scheduler/simulator_experiments -s B101 -f html -o wca-bandit.html

                echo Checking pex with bandit.
                unzip dist/wca.pex -d dist/wca-pex-bandit
                bandit -r dist/wca-pex-bandit/.deps -s B101 -f html -o wca-pex-bandit.html || true
                rm -rf dist/wca-pex-bandit

                deactivate
             '''
             archiveArtifacts(artifacts: "wca-bandit.html, wca-pex-bandit.html")
           }
        }
        stage("Building Docker images and do tests in parallel") {
            parallel {
                 stage("Using tester") {
                     when {expression{return params.PRECHECKS}}
                     steps {
                     sh '''
			         make tester
                     '''
                     }
                 }
                // cadvisor
                stage("Build and push cAdvisor Docker image") {
                    when {expression{return params.BUILD_IMAGES}}
                    steps {
                    sh '''
                    IMAGE_NAME=${DOCKER_REPOSITORY_URL}/wca/cadvisor:${CADVISOR_REVISION}
                    IMAGE_DIR=${WORKSPACE}/cadvisor
                    if [ -d cadvisor ]; then
                        rm -fr cadvisor
                    fi
                    mkdir cadvisor
                    pushd cadvisor
                    git init .
                    git remote add origin https://github.com/google/cadvisor.git
                    git fetch origin ${CADVISOR_REVISION} --depth=1
                    git checkout FETCH_HEAD

                    docker build -t ${IMAGE_NAME} -f ../examples/kubernetes/monitoring/cadvisor/Dockerfile.cadvisor .
                    docker push ${IMAGE_NAME}
                    popd
                    rm -fr cadvisor
                    '''
                    }
                }
                // memtier_benchmark
                stage("Build and push memtier_benchmark Docker image") {
                    when {expression{return params.BUILD_IMAGES}}
                    steps {
                    sh '''
                    IMAGE_NAME=${DOCKER_REPOSITORY_URL}/wca/memtier_benchmark:${GIT_COMMIT}
                    BRANCH_IMAGE_NAME=${DOCKER_REPOSITORY_URL}/wca/memtier_benchmark:${GIT_BRANCH}
                    IMAGE_DIR=${WORKSPACE}/examples/workloads/memtier_benchmark
                    cp -r dist ${IMAGE_DIR}
                    docker build -t ${IMAGE_NAME} -f ${IMAGE_DIR}/Dockerfile ${IMAGE_DIR}
                    docker push ${IMAGE_NAME}
                    docker tag ${IMAGE_NAME} ${BRANCH_IMAGE_NAME}
                    docker push ${BRANCH_IMAGE_NAME}
                    docker rmi ${IMAGE_NAME} ${BRANCH_IMAGE_NAME}
                    '''
                    }
                }
                // stress_ng
                stage("Build and push stress_ng Docker image") {
                    when {expression{return params.BUILD_IMAGES}}
                    steps {
                    sh '''
                    IMAGE_NAME=${DOCKER_REPOSITORY_URL}/wca/stress_ng:${GIT_COMMIT}
                    BRANCH_IMAGE_NAME=${DOCKER_REPOSITORY_URL}/wca/stress_ng:${GIT_BRANCH}
                    IMAGE_DIR=${WORKSPACE}/examples/workloads/stress_ng
                    cp -r dist ${IMAGE_DIR}
                    docker build -t ${IMAGE_NAME} -f ${IMAGE_DIR}/Dockerfile ${IMAGE_DIR}
                    docker push ${IMAGE_NAME}
                    docker tag ${IMAGE_NAME} ${BRANCH_IMAGE_NAME}
                    docker push ${BRANCH_IMAGE_NAME}
                    docker rmi ${IMAGE_NAME} ${BRANCH_IMAGE_NAME}
                    '''
                    }
                }
                // rpc_perf
                stage("Build and push rpc_perf Docker image") {
                    when {expression{return params.BUILD_IMAGES}}
                    steps {
                    sh '''
                    IMAGE_NAME=${DOCKER_REPOSITORY_URL}/wca/rpc_perf:${GIT_COMMIT}
                    BRANCH_IMAGE_NAME=${DOCKER_REPOSITORY_URL}/wca/rpc_perf:${GIT_BRANCH}
                    IMAGE_DIR=${WORKSPACE}/examples/workloads/rpc_perf
                    cp -r dist ${IMAGE_DIR}
                    docker build -t ${IMAGE_NAME} -f ${IMAGE_DIR}/Dockerfile ${IMAGE_DIR}
                    docker push ${IMAGE_NAME}
                    docker tag ${IMAGE_NAME} ${BRANCH_IMAGE_NAME}
                    docker push ${BRANCH_IMAGE_NAME}
                    docker rmi ${IMAGE_NAME} ${BRANCH_IMAGE_NAME}
                    '''
                    }
                }
                // Twemcache
                stage("Build and push Twemcache Docker image") {
                    when {expression{return params.BUILD_IMAGES}}
                    steps {
                    sh '''
                    IMAGE_NAME=${DOCKER_REPOSITORY_URL}/wca/twemcache:${GIT_COMMIT}
                    BRANCH_IMAGE_NAME=${DOCKER_REPOSITORY_URL}/wca/twemcache:${GIT_BRANCH}
                    IMAGE_DIR=${WORKSPACE}/examples/workloads/twemcache
                    cp -r dist ${IMAGE_DIR}
                    docker build -t ${IMAGE_NAME} -f ${IMAGE_DIR}/Dockerfile ${IMAGE_DIR}
                    docker push ${IMAGE_NAME}
                    docker tag ${IMAGE_NAME} ${BRANCH_IMAGE_NAME}
                    docker push ${BRANCH_IMAGE_NAME}
                    docker rmi ${IMAGE_NAME} ${BRANCH_IMAGE_NAME}
                    '''
                    }
                }
                // YCSB
                stage("Build and push YCSB Docker image") {
                    when {expression{return params.BUILD_IMAGES}}
                    steps {
                    sh '''
                    IMAGE_NAME=${DOCKER_REPOSITORY_URL}/wca/ycsb:${GIT_COMMIT}
                    BRANCH_IMAGE_NAME=${DOCKER_REPOSITORY_URL}/wca/ycsb:${GIT_BRANCH}
                    IMAGE_DIR=${WORKSPACE}/examples/workloads/ycsb
                    cp -r dist ${IMAGE_DIR}
                    docker build -t ${IMAGE_NAME} -f ${IMAGE_DIR}/Dockerfile ${IMAGE_DIR}
                    docker push ${IMAGE_NAME}
                    docker tag ${IMAGE_NAME} ${BRANCH_IMAGE_NAME}
                    docker push ${BRANCH_IMAGE_NAME}
                    docker rmi ${IMAGE_NAME} ${BRANCH_IMAGE_NAME}
                    '''
                    }
                }
                // Stress
                stage("Build and push Cassandra Stress Docker image") {
                    when {expression{return params.BUILD_IMAGES}}
                    steps {
                    sh '''
                    IMAGE_NAME=${DOCKER_REPOSITORY_URL}/wca/cassandra_stress:${GIT_COMMIT}
                    BRANCH_IMAGE_NAME=${DOCKER_REPOSITORY_URL}/wca/cassandra_stress:${GIT_BRANCH}
                    IMAGE_DIR=${WORKSPACE}/examples/workloads/cassandra_stress
                    cp -r dist ${IMAGE_DIR}
                    docker build -t ${IMAGE_NAME} -f ${IMAGE_DIR}/Dockerfile ${IMAGE_DIR}
                    docker push ${IMAGE_NAME}
                    docker tag ${IMAGE_NAME} ${BRANCH_IMAGE_NAME}
                    docker push ${BRANCH_IMAGE_NAME}
                    # Building Cassandra Stress Docker image take too long (30min),
                    # the commented line below is for caching purpose
                    # docker rmi ${IMAGE_NAME} ${BRANCH_IMAGE_NAME}
                    '''
                    }
                }
                // Sysbench
                stage("Build and push Sysbench Docker image") {
                    when {expression{return params.BUILD_IMAGES}}
                    steps {
                    sh '''
                    IMAGE_NAME=${DOCKER_REPOSITORY_URL}/wca/sysbench:${GIT_COMMIT}
                    BRANCH_IMAGE_NAME=${DOCKER_REPOSITORY_URL}/wca/sysbench:${GIT_BRANCH}
                    IMAGE_DIR=${WORKSPACE}/examples/workloads/sysbench
                    cp -r dist ${IMAGE_DIR}
                    docker build -t ${IMAGE_NAME} -f ${IMAGE_DIR}/Dockerfile ${IMAGE_DIR}
                    docker push ${IMAGE_NAME}
                    docker tag ${IMAGE_NAME} ${BRANCH_IMAGE_NAME}
                    docker push ${BRANCH_IMAGE_NAME}
                    docker rmi ${IMAGE_NAME} ${BRANCH_IMAGE_NAME}
                    '''
                    }
                }
                // Mutilate
                stage("Build and push Mutilate Docker image") {
                    when {expression{return params.BUILD_IMAGES}}
                    steps {
                    sh '''
                    IMAGE_NAME=${DOCKER_REPOSITORY_URL}/wca/mutilate:${GIT_COMMIT}
                    BRANCH_IMAGE_NAME=${DOCKER_REPOSITORY_URL}/wca/mutilate:${GIT_BRANCH}
                    IMAGE_DIR=${WORKSPACE}/examples/workloads/mutilate
                    cp -r dist ${IMAGE_DIR}
                    docker build -t ${IMAGE_NAME} -f ${IMAGE_DIR}/Dockerfile ${IMAGE_DIR}
                    docker push ${IMAGE_NAME}
                    docker tag ${IMAGE_NAME} ${BRANCH_IMAGE_NAME}
                    docker push ${BRANCH_IMAGE_NAME}
                    docker rmi ${IMAGE_NAME} ${BRANCH_IMAGE_NAME}
                    '''
                    }
                }
                // HammerDB
                stage("Build and push HammerDB Docker image") {
                    when {expression{return params.BUILD_IMAGES}}
                    steps {
                    sh '''
                    IMAGE_NAME=${DOCKER_REPOSITORY_URL}/wca/hammerdb:${GIT_COMMIT}
                    BRANCH_IMAGE_NAME=${DOCKER_REPOSITORY_URL}/wca/hammerdb:${GIT_BRANCH}
                    IMAGE_DIR=${WORKSPACE}/examples/workloads/hammerdb
                    cp -r dist ${IMAGE_DIR}
                    docker build -t ${IMAGE_NAME} -f ${IMAGE_DIR}/Dockerfile ${IMAGE_DIR}
                    docker push ${IMAGE_NAME}
                    docker tag ${IMAGE_NAME} ${BRANCH_IMAGE_NAME}
                    docker push ${BRANCH_IMAGE_NAME}
                    docker rmi ${IMAGE_NAME} ${BRANCH_IMAGE_NAME}
                    '''
                    }
                }
                stage("Build and push mysql_tpm_gauge Docker image") {
                    when {expression{return params.BUILD_IMAGES}}
                    steps {
                    sh '''
                    IMAGE_NAME=${DOCKER_REPOSITORY_URL}/wca/mysql_tpm_gauge:${GIT_COMMIT}
                    BRANCH_IMAGE_NAME=${DOCKER_REPOSITORY_URL}/wca/mysql_tpm_gauge:${GIT_BRANCH}
                    IMAGE_DIR=${WORKSPACE}/examples/workloads/mysql_tpm_gauge
                    cp -r dist ${IMAGE_DIR}
                    docker build -t ${IMAGE_NAME} -f ${IMAGE_DIR}/Dockerfile ${IMAGE_DIR}
                    docker push ${IMAGE_NAME}
                    docker tag ${IMAGE_NAME} ${BRANCH_IMAGE_NAME}
                    docker push ${BRANCH_IMAGE_NAME}
                    docker rmi ${IMAGE_NAME} ${BRANCH_IMAGE_NAME}
                    '''
                    }
                }
                // SpecJBB
                stage("Build and push SpecJBB Docker image") {
                    when {expression{return params.BUILD_IMAGES}}
                    steps {
                        withCredentials([file(credentialsId: 'specjbb', variable: 'SPECJBB_TAR')]) {
                            sh '''
                            IMAGE_NAME=${DOCKER_REPOSITORY_URL}/wca/specjbb:${GIT_COMMIT}
                            BRANCH_IMAGE_NAME=${DOCKER_REPOSITORY_URL}/wca/specjbb:${GIT_BRANCH}
                            IMAGE_DIR=${WORKSPACE}/examples/workloads/specjbb
                            cp ${SPECJBB_TAR} ${IMAGE_DIR}
                            tar -xC ${IMAGE_DIR} -f ${IMAGE_DIR}/specjbb.tar.bz2
                            cp -r dist ${IMAGE_DIR}
                            docker build -t ${IMAGE_NAME} -f ${IMAGE_DIR}/Dockerfile ${IMAGE_DIR}
                            docker push ${IMAGE_NAME}
                            docker tag ${IMAGE_NAME} ${BRANCH_IMAGE_NAME}
                            docker push ${BRANCH_IMAGE_NAME}
                            docker rmi ${IMAGE_NAME} ${BRANCH_IMAGE_NAME}
                            '''
                        }
                    }
                    post {
                        always {
                            sh '''
                            rm -rf ${WORKSPACE}/examples/workloads/specjbb/specjbb.tar.bz2 ${WORKSPACE}/examples/workloads/specjbb/specjbb ${WORKSPACE}/examples/workloads/specjbb/dist
                            '''
                        }
                    }
                }
            }
            post {
                always {
                    sh '''
                    rm -f kaggle.json
                    '''
                }
            }
        }
        stage('WCA E2E tests') {
            agent { label 'Daemonset' }
            when {expression{return params.E2E_K8S_DS}}
            environment {
                BUILD_COMMIT="${GIT_COMMIT}"
                RUN_WORKLOADS_SLEEP_TIME = "${params.SLEEP_TIME}"
                PROMETHEUS='http://100.64.176.18:30900'
                KUBERNETES_HOST='100.64.176.32'
                KUBECONFIG="${HOME}/.kube/admin.conf"
                KUSTOMIZATION_MONITORING='examples/kubernetes/monitoring/'
                KUSTOMIZATION_WORKLOAD='examples/kubernetes/workloads/'
            }
<<<<<<< HEAD
            failFast true
            parallel {
                stage('WCA Daemonset E2E for Kubernetes') {
                    when {expression{return params.E2E_K8S_DS}}
                    agent { label 'Daemonset' }
                    environment {
                        PROMETHEUS = 'http://100.64.176.18:30900'
                        KUBERNETES_HOST='100.64.176.32'
                        KUBECONFIG="${HOME}/.kube/admin.conf"
                        KUSTOMIZATION_MONITORING='examples/kubernetes/monitoring/'
                        KUSTOMIZATION_WORKLOAD='examples/kubernetes/workloads/'
                    }
                    steps {
                        kustomize_wca_and_workloads_check()
                    }
                    post {
                        always {
                            print('Cleaning workloads and wca...')
                            sh "kustomize build ${WORKSPACE}/${KUSTOMIZATION_WORKLOAD} | kubectl delete -f -  --wait=false"
                            sh "kubectl delete -k ${WORKSPACE}/${KUSTOMIZATION_MONITORING} --wait=false"
                            sh "kubectl delete svc prometheus-nodeport-service --namespace prometheus"
                            junit 'unit_results.xml'
                        }
                    }
                }
                stage('WCA E2E for Kubernetes') {
                    when {expression{return params.E2E_K8S}}
                    agent { label 'kubernetes' }
                    environment {
                        KUBERNETES_HOST='100.64.176.17'
                        CRT_PATH = '/etc/kubernetes/ssl'
                        CONFIG = 'wca_config_kubernetes.yaml'
                        HOST_INVENTORY='tests/e2e/demo_scenarios/common/inventory-kubernetes.yaml'
                        CERT='true'
                        KUBECONFIG="${HOME}/admin.conf"
                    }
                    steps {
                        wca_and_workloads_check()
                    }
                    post {
                        always {
                            clean()
                        }
                    }
=======
            steps {
                kustomize_wca_and_workloads_check()
            }
            post {
                always {
                    print('Cleaning workloads and wca...')
                    sh "kubectl delete -k ${WORKSPACE}/${KUSTOMIZATION_WORKLOAD} --wait=false"
                    sh "kubectl delete -k ${WORKSPACE}/${KUSTOMIZATION_MONITORING} --wait=false"
                    sh "kubectl delete svc prometheus-nodeport-service --namespace prometheus"
                    junit 'unit_results.xml'
>>>>>>> ae9b1d3d
                }
            }
        }
        stage('E2E wca-scheduler') {
                when {expression{return params.E2E_WCA_SCHEDULER}}
                agent { label 'kubernetes' }
                environment {
                    PROMETHEUS='http://100.64.176.18:30900'
                    KUBERNETES_HOST='100.64.176.18'
                    PORT_WCA_SCHEDULER=32180
                    KUBECONFIG="${HOME}/.kube/admin.conf"
                    KUSTOMIZATION_MONITORING='examples/kubernetes/monitoring/'
                    KUSTOMIZATION_WORKLOAD='examples/kubernetes/workloads/'
                    WCA_SCHEDULER_PATH='examples/kubernetes/wca-scheduler/'
                }
                steps {
                    print('Build image')

                    sh '''
                        IMAGE_NAME=${DOCKER_REPOSITORY_URL}/wca-scheduler:${GIT_COMMIT}
                        BRANCH_IMAGE_NAME=${DOCKER_REPOSITORY_URL}/wca-scheduler:${GIT_BRANCH}
                        IMAGE_DIR=examples/kubernetes/wca-scheduler

                        # with git_commit as version
                        docker build -t ${IMAGE_NAME} -f ${IMAGE_DIR}/Dockerfile ${IMAGE_DIR}
                        docker push ${IMAGE_NAME}

                        # with branch as version
                        docker tag ${IMAGE_NAME} ${BRANCH_IMAGE_NAME}
                        docker push ${BRANCH_IMAGE_NAME}
                    '''
                    image_check("wca-scheduler")

                    print('Set configs wca-wcheduler...')
                    sh "sed -i 's#/var/run/secrets/kubernetes.io/serviceaccount/ca.crt;#/var/run/secrets/kubernetes.io/cert/CA.crt;#g' ${WORKSPACE}/${WCA_SCHEDULER_PATH}wca-scheduler-server.conf"
                    sh "sed -i 's/node36/node18/g' ${WORKSPACE}/${WCA_SCHEDULER_PATH}wca-scheduler-deployment.yaml"
                    sh "sed -i 's/100.64.176.36/${KUBERNETES_HOST}/g' ${WORKSPACE}/${WCA_SCHEDULER_PATH}config.yaml"

                    sh "kubectl --namespace wca-scheduler create secret generic wca-scheduler-cert \
                        --from-file ${WORKSPACE}/tests/e2e/nginx/server.crt \
                        --from-file ${WORKSPACE}/tests/e2e/nginx/server-key.pem \
                        --from-file ${WORKSPACE}/tests/e2e/nginx/CA.crt"

                    print('Starting wca-wcheduler...')
                    sh "kubectl apply -k ${WORKSPACE}/${WCA_SCHEDULER_PATH}"

                    print('Create Service for wca-scheduler, for E2E only')
                    sh "kubectl expose deployment wca-scheduler --type=NodePort --port=30180 --name=wca-scheduler-nodeport-service --namespace wca-scheduler && \
                        kubectl patch service wca-scheduler-nodeport-service --namespace=wca-scheduler --type='json' --patch='[ \
                        {\"op\": \"replace\", \"path\": \"/spec/ports/0/nodePort\", \"value\":32180}]'"

                    wait_for_wca_wcheduler()

                    sh "make venv; source env/bin/activate && \
                        pytest ${WORKSPACE}/tests/e2e/nginx/test_wca_nginx_ssl.py::test_wca_nginx_ssl_incorrect_cert --junitxml=unit_results.xml --log-level=debug --log-cli-level=debug -v && \
                        deactivate"

                }
                post {
                    always {
                        print('Cleaning wca-scheduler...')
                        sh "kubectl delete -k ${WORKSPACE}/${WCA_SCHEDULER_PATH} --wait=false"
                        sh "kubectl delete secret  wca-scheduler-cert -n wca-scheduler"
                        sh "kubectl delete svc wca-scheduler-nodeport-service --namespace wca-scheduler"
                        print('Asserting unit tests status...')
                        junit 'unit_results.xml'
                    }
                }
            }
    }
}



/*----------------------------------------------------------------------------------------------------------*/
/* Helper function */
/*----------------------------------------------------------------------------------------------------------*/

def kustomize_wca_and_workloads_check() {
    print('-kustomize_wca_and_workloads_check-')
    sh "echo GIT_COMMIT=$GIT_COMMIT"

    print('Image checks wca and workloads...')
    image_check("wca")
    // examaples/kubernetes workloads like: mysql, memcached, memtier, redis use official images
    def images = ["mutilate", "hammerdb", "mysql_tpm_gauge", "memtier_benchmark", "stress_ng", "sysbench", "specjbb"]
    for(image in images){
        image_check("wca/$image")
    }

    print('Configure workloads...')
    kustomize_replace_commit_in_wca()
    def workloads = ["memcached-mutilate", "mysql-hammerdb", "redis-memtier", "stress", "sysbench-memory", "specjbb"]
    for(workload in workloads){
        kustomize_configure_workload_to_test("$workload")
    }

    print('Starting wca...')
    sh "kubectl apply -k ${WORKSPACE}/${KUSTOMIZATION_MONITORING}"
    sleep 40

    print('Create Service for Prometheus, for E2E only')
    sh "kubectl expose pod prometheus-prometheus-0 --type=NodePort --port=9090 --name=prometheus-nodeport-service --namespace prometheus && \
        kubectl patch service prometheus-nodeport-service --namespace=prometheus --type='json' --patch='[ \
        {\"op\": \"replace\", \"path\": \"/spec/ports/0/nodePort\", \"value\":30900}]'"

    print('Deploy workloads...')
    sh "kustomize build ${WORKSPACE}/${KUSTOMIZATION_WORKLOAD} | kubectl apply -f -"

    print('Scale up workloads...')
    def list = ["mysql-hammerdb", "stress-stream", "redis-memtier", "sysbench-memory", "memcached-mutilate", "specjbb-preset"]
    for(item in list){
        sh "kubectl scale --replicas=1 statefulset $item-small"
    }

    print('Sleep while workloads are running...')
    sleep RUN_WORKLOADS_SLEEP_TIME
    print('Test kustomize metrics...')
    test_wca_metrics_kustomize()
}

def kustomize_replace_commit_in_wca() {
    contentReplace(
        configs: [
            fileContentReplaceConfig(
                configs: [
                    fileContentReplaceItemConfig( search: 'master', replace: "${GIT_COMMIT}", matchCount: 0),
                ],
                fileEncoding: 'UTF-8',
                filePath: "${WORKSPACE}/examples/kubernetes/monitoring/wca/kustomization.yaml")])
}

def kustomize_configure_workload_to_test(workload) {
    contentReplace(
    configs: [
        fileContentReplaceConfig(
            configs: [
                fileContentReplaceItemConfig( search: 'newTag: master', replace: "newTag: ${GIT_COMMIT}", matchCount: 0),
            ],
            fileEncoding: 'UTF-8',
            filePath: "${WORKSPACE}/examples/kubernetes/workloads/${workload}/kustomization.yaml")])

    contentReplace(
        configs: [
            fileContentReplaceConfig(
                configs: [
                    fileContentReplaceItemConfig( search: 'commonLabels:', replace:
                    "commonLabels:\n" +
                        "  build_commit: '${GIT_COMMIT}'\n" +
                        "  build_number: '${BUILD_NUMBER}'\n" +
                        "  node_name: '${NODE_NAME}'\n" +
                        "  workload_name: '${workload}'\n" +
                        "  env_uniq_id: '32'\n",
                    matchCount: 0),
                ],
                fileEncoding: 'UTF-8',
                filePath: "${WORKSPACE}/examples/kubernetes/workloads/${workload}/kustomization.yaml")])
}

def test_wca_metrics_kustomize() {
    sh "make venv; source env/bin/activate && \
        pytest ${WORKSPACE}/tests/e2e/test_wca_metrics.py::test_wca_metrics_kustomize --junitxml=unit_results.xml --log-level=debug --log-cli-level=debug -v && \
        pytest ${WORKSPACE}/tests/e2e/test_wca_metrics.py::test_wca_metrics_kustomize_throughput --junitxml=unit_results.xml --log-level=debug --log-cli-level=debug -v && \
        deactivate"
}

def image_check(image_name) {
    print("Check if workload (${image_name}) docker image build for this PR ${GIT_COMMIT}")
    check_image = sh(script: "curl -s ${DOCKER_REPOSITORY_URL}/v2/${image_name}/manifests/${GIT_COMMIT} | jq -r .name", returnStdout: true).trim()
    if (check_image == 'null') {
        print("Workload '${image_name}' docker image is not available!")
        sh "exit 1"
    } else {
        print("Found '${image_name}' image - curl output: ${check_image}")
    }
}


def generate_docs() {
    sh '''cp docs/metrics.rst docs/metrics.tmp.rst
          cp docs/metrics.csv docs/metrics.tmp.csv
          make generate_docs
          diff docs/metrics.csv docs/metrics.tmp.csv
          diff docs/metrics.rst docs/metrics.tmp.rst
          rm docs/metrics.tmp.rst
          rm docs/metrics.tmp.csv'''
}

def wait_for_wca_wcheduler() {
    def count = 1
    while(count <= 15) {
        check_image = sh(script: "kubectl -n wca-scheduler get pod | grep wca-scheduler | awk '{ print \$3 }'", returnStdout: true).trim()
        if (check_image == 'Running') {
            print("wca-scheduler is running")
            break
        }
        echo "Attempt $count. Sleeping for 1 second..."
        sleep(1)
        count++
    }
}<|MERGE_RESOLUTION|>--- conflicted
+++ resolved
@@ -17,12 +17,7 @@
     parameters {
       booleanParam defaultValue: true, description: 'Run all pre-checks.', name: 'PRECHECKS'
       booleanParam defaultValue: true, description: 'Build WCA image.', name: 'BUILD_WCA_IMAGE'
-<<<<<<< HEAD
-      booleanParam defaultValue: true, description: 'Build wrappers and workload images.', name: 'BUILD_IMAGES'
-      booleanParam defaultValue: false, description: 'E2E for Kubernetes.', name: 'E2E_K8S'
-=======
       booleanParam defaultValue: true, description: 'Build workload images.', name: 'BUILD_IMAGES'
->>>>>>> ae9b1d3d
       booleanParam defaultValue: true, description: 'E2E for Kubernetes as Daemonset.', name: 'E2E_K8S_DS'
       booleanParam defaultValue: true, description: 'E2E for wca-scheduler', name: 'E2E_WCA_SCHEDULER'
       string defaultValue: '300', description: 'Sleep time for E2E tests', name: 'SLEEP_TIME'
@@ -357,52 +352,6 @@
                 KUSTOMIZATION_MONITORING='examples/kubernetes/monitoring/'
                 KUSTOMIZATION_WORKLOAD='examples/kubernetes/workloads/'
             }
-<<<<<<< HEAD
-            failFast true
-            parallel {
-                stage('WCA Daemonset E2E for Kubernetes') {
-                    when {expression{return params.E2E_K8S_DS}}
-                    agent { label 'Daemonset' }
-                    environment {
-                        PROMETHEUS = 'http://100.64.176.18:30900'
-                        KUBERNETES_HOST='100.64.176.32'
-                        KUBECONFIG="${HOME}/.kube/admin.conf"
-                        KUSTOMIZATION_MONITORING='examples/kubernetes/monitoring/'
-                        KUSTOMIZATION_WORKLOAD='examples/kubernetes/workloads/'
-                    }
-                    steps {
-                        kustomize_wca_and_workloads_check()
-                    }
-                    post {
-                        always {
-                            print('Cleaning workloads and wca...')
-                            sh "kustomize build ${WORKSPACE}/${KUSTOMIZATION_WORKLOAD} | kubectl delete -f -  --wait=false"
-                            sh "kubectl delete -k ${WORKSPACE}/${KUSTOMIZATION_MONITORING} --wait=false"
-                            sh "kubectl delete svc prometheus-nodeport-service --namespace prometheus"
-                            junit 'unit_results.xml'
-                        }
-                    }
-                }
-                stage('WCA E2E for Kubernetes') {
-                    when {expression{return params.E2E_K8S}}
-                    agent { label 'kubernetes' }
-                    environment {
-                        KUBERNETES_HOST='100.64.176.17'
-                        CRT_PATH = '/etc/kubernetes/ssl'
-                        CONFIG = 'wca_config_kubernetes.yaml'
-                        HOST_INVENTORY='tests/e2e/demo_scenarios/common/inventory-kubernetes.yaml'
-                        CERT='true'
-                        KUBECONFIG="${HOME}/admin.conf"
-                    }
-                    steps {
-                        wca_and_workloads_check()
-                    }
-                    post {
-                        always {
-                            clean()
-                        }
-                    }
-=======
             steps {
                 kustomize_wca_and_workloads_check()
             }
@@ -413,7 +362,6 @@
                     sh "kubectl delete -k ${WORKSPACE}/${KUSTOMIZATION_MONITORING} --wait=false"
                     sh "kubectl delete svc prometheus-nodeport-service --namespace prometheus"
                     junit 'unit_results.xml'
->>>>>>> ae9b1d3d
                 }
             }
         }
@@ -430,22 +378,6 @@
                     WCA_SCHEDULER_PATH='examples/kubernetes/wca-scheduler/'
                 }
                 steps {
-                    print('Build image')
-
-                    sh '''
-                        IMAGE_NAME=${DOCKER_REPOSITORY_URL}/wca-scheduler:${GIT_COMMIT}
-                        BRANCH_IMAGE_NAME=${DOCKER_REPOSITORY_URL}/wca-scheduler:${GIT_BRANCH}
-                        IMAGE_DIR=examples/kubernetes/wca-scheduler
-
-                        # with git_commit as version
-                        docker build -t ${IMAGE_NAME} -f ${IMAGE_DIR}/Dockerfile ${IMAGE_DIR}
-                        docker push ${IMAGE_NAME}
-
-                        # with branch as version
-                        docker tag ${IMAGE_NAME} ${BRANCH_IMAGE_NAME}
-                        docker push ${BRANCH_IMAGE_NAME}
-                    '''
-                    image_check("wca-scheduler")
 
                     print('Set configs wca-wcheduler...')
                     sh "sed -i 's#/var/run/secrets/kubernetes.io/serviceaccount/ca.crt;#/var/run/secrets/kubernetes.io/cert/CA.crt;#g' ${WORKSPACE}/${WCA_SCHEDULER_PATH}wca-scheduler-server.conf"
@@ -521,7 +453,7 @@
         {\"op\": \"replace\", \"path\": \"/spec/ports/0/nodePort\", \"value\":30900}]'"
 
     print('Deploy workloads...')
-    sh "kustomize build ${WORKSPACE}/${KUSTOMIZATION_WORKLOAD} | kubectl apply -f -"
+    sh "kubectl apply -k ${WORKSPACE}/${KUSTOMIZATION_WORKLOAD}"
 
     print('Scale up workloads...')
     def list = ["mysql-hammerdb", "stress-stream", "redis-memtier", "sysbench-memory", "memcached-mutilate", "specjbb-preset"]
