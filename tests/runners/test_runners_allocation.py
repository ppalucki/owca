# Copyright (c) 2019 Intel Corporation
#
# Licensed under the Apache License, Version 2.0 (the "License");
# you may not use this file except in compliance with the License.
# You may obtain a copy of the License at
#
#     http://www.apache.org/licenses/LICENSE-2.0
#
# Unless required by applicable law or agreed to in writing, software
# distributed under the License is distributed on an "AS IS" BASIS,
# WITHOUT WARRANTIES OR CONDITIONS OF ANY KIND, either express or implied.
# See the License for the specific language governing permissions and
# limitations under the License.
from unittest.mock import Mock
from unittest.mock import patch

from owca import storage
from owca.allocators import AllocationType, RDTAllocation, Allocator
from owca.mesos import MesosNode
from owca.runners.allocation import AllocationRunner
from owca.testing import redis_task_with_default_labels, prepare_runner_patches, \
    assert_subdict, assert_metric

# Patch Container get_allocations (simulate allocations read from OS filesystem)
_os_tasks_allocations = {
    AllocationType.QUOTA: 1.,
    AllocationType.RDT: RDTAllocation(name='', l3='L3:0=fffff', mb='MB:0=50')
}


@patch('owca.containers.Container.get_allocations', return_value=_os_tasks_allocations)
@prepare_runner_patches
def test_allocation_runner(_get_allocations_mock):
    """ Low level system calls are not mocked - but higher level objects and functions:
        Cgroup, Resgroup, Platform, etc. Thus the test do not cover the full usage scenario
        (such tests would be much harder to write).
    """
    # Tasks mock
    t1 = redis_task_with_default_labels('t1')
    t2 = redis_task_with_default_labels('t2')

    # Allocator mock (lower the quota and number of cache ways in dedicated group).
    # Patch some of the functions of AllocationRunner.
    runner = AllocationRunner(
        node=Mock(spec=MesosNode, get_tasks=Mock(return_value=[])),
        metrics_storage=Mock(spec=storage.Storage, store=Mock()),
        anomalies_storage=Mock(spec=storage.Storage, store=Mock()),
        allocations_storage=Mock(spec=storage.Storage, store=Mock()),
        rdt_enabled=True,
<<<<<<< HEAD
=======
        rdt_mb_control_enabled=True,
>>>>>>> 19ea35ea
        allocator=Mock(spec=Allocator, allocate=Mock(return_value=({}, [], []))),
        extra_labels=dict(extra_labels='extra_value'),
    )
    runner._wait = Mock()
    runner._initialize()

    ############
    # First run (one task, one allocation).
    runner._node.get_tasks.return_value = [t1]
    runner._allocator.allocate.return_value = (
        {t1.task_id: {AllocationType.QUOTA: .5,
                      AllocationType.RDT: RDTAllocation(name=None, l3='L3:0=0000f')}},
        [], []
    )
    runner._iterate()

    # Check that allocator.allocate was called with proper arguments.
    assert runner._allocator.allocate.call_count == 1
    (_, _, _, _, tasks_allocations) = runner._allocator.allocate.mock_calls[0][1]
    assert_subdict(tasks_allocations, {t1.task_id: _os_tasks_allocations})

    # Check allocation metrics ...
    got_allocations_metrics = runner._allocations_storage.store.call_args[0][0]
    # ... generic allocation metrics ...
    assert_metric(got_allocations_metrics, 'allocations_count', expected_metric_value=1)
    assert_metric(got_allocations_metrics, 'allocations_errors', expected_metric_value=0)
    assert_metric(got_allocations_metrics, 'allocation_duration')
    # ... and allocation metrics for task t1.
    assert_metric(got_allocations_metrics, 'allocation_cpu_quota', dict(task=t1.task_id), 0.5)
    assert_metric(got_allocations_metrics, 'allocation_rdt_l3_cache_ways', dict(task=t1.task_id), 4)
    assert_metric(got_allocations_metrics, 'allocation_rdt_l3_mask', dict(task=t1.task_id), 15)

    ############################
    # Second run (two tasks, one allocation)
    runner._node.get_tasks.return_value = [t1, t2]
    first_run_t1_task_allocations = {
        t1.task_id: {AllocationType.QUOTA: .5,
                     AllocationType.RDT: RDTAllocation(name=None, l3='L3:0=0000f')}
    }
    runner._allocator.allocate.return_value = (first_run_t1_task_allocations, [], [])
    runner._iterate()

    # Check allocation metrics...
    got_allocations_metrics = runner._allocations_storage.store.call_args[0][0]
    # ... generic allocation metrics ...
    assert_metric(got_allocations_metrics, 'allocations_count', expected_metric_value=2)
    assert_metric(got_allocations_metrics, 'allocations_errors', expected_metric_value=0)
    assert_metric(got_allocations_metrics, 'allocation_duration')
    # ... and metrics for task t1 ...
    assert_metric(got_allocations_metrics, 'allocation_cpu_quota', dict(task=t1.task_id), 0.5)
    assert_metric(got_allocations_metrics, 'allocation_rdt_l3_cache_ways', dict(task=t1.task_id), 4)
    assert_metric(got_allocations_metrics, 'allocation_rdt_l3_mask', dict(task=t1.task_id), 15)

    # Check allocate call.
    (_, _, _, _, tasks_allocations) = runner._allocator.allocate.mock_calls[1][1]
    # (note: tasks_allocations are always read from filesystem)
    assert_subdict(tasks_allocations, {t1.task_id: _os_tasks_allocations,
                                       t2.task_id: _os_tasks_allocations})

    ############
    # Third run (two tasks, two allocations) - modify L3 cache and put in the same group
    runner._node.get_tasks.return_value = [t1, t2]
    runner._allocator.allocate.return_value = \
        {
            t1.task_id: {
                AllocationType.QUOTA: 0.7,
                AllocationType.RDT: RDTAllocation(name='one_group', l3='L3:0=00fff')
            },
            t2.task_id: {
                AllocationType.QUOTA: 0.8,
                AllocationType.RDT: RDTAllocation(name='one_group', l3='L3:0=00fff')
            }
        }, [], []
    runner._iterate()

    got_allocations_metrics = runner._allocations_storage.store.call_args[0][0]

    assert_metric(got_allocations_metrics, 'allocations_count', expected_metric_value=4)
    # ... and metrics for task t1 ...
    assert_metric(got_allocations_metrics, 'allocation_cpu_quota', dict(task=t1.task_id), 0.7)
    assert_metric(got_allocations_metrics, 'allocation_cpu_quota', dict(task=t2.task_id), 0.8)
    assert_metric(got_allocations_metrics, 'allocation_rdt_l3_cache_ways',
                  dict(task=t1.task_id, group_name='one_group'), 12)  # 00fff=12
    assert_metric(got_allocations_metrics, 'allocation_rdt_l3_cache_ways',
                  dict(task=t1.task_id, group_name='one_group'), 12)  # 00fff=12<|MERGE_RESOLUTION|>--- conflicted
+++ resolved
@@ -47,10 +47,7 @@
         anomalies_storage=Mock(spec=storage.Storage, store=Mock()),
         allocations_storage=Mock(spec=storage.Storage, store=Mock()),
         rdt_enabled=True,
-<<<<<<< HEAD
-=======
         rdt_mb_control_enabled=True,
->>>>>>> 19ea35ea
         allocator=Mock(spec=Allocator, allocate=Mock(return_value=({}, [], []))),
         extra_labels=dict(extra_labels='extra_value'),
     )
