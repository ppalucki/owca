--- conflicted
+++ resolved
@@ -18,11 +18,7 @@
 import pytest
 
 from owca.config import _assure_type, ValidationError, WeakValidationError, \
-<<<<<<< HEAD
     Url, Path, Numeric, Str
-=======
-    Url, Path, Numeric
->>>>>>> a67a3533
 
 
 class Foo:
@@ -55,7 +51,6 @@
     ({2: {'x': 2.5}}, Dict[int, Dict[str, Union[int, float]]]),
     (FooEnum.BAR, FooEnum),
     (1, FooEnum),
-<<<<<<< HEAD
     (1, Numeric(0, 3)),
     (3.5, Numeric(2., 5.)),
     ('small_string', Str),
@@ -68,10 +63,6 @@
     ('https://127.0.0.1', Optional[Url]),
     ('some/path', Path()),
     ('some/path', Path),
-=======
-    ('https://127.0.0.1', Url()),
-    ('some/path', Path()),
->>>>>>> a67a3533
     ('/some/absolute/path', Path(absolute=True)),
     ('https://127.0.0.1:1234', Url()),
     ('https://127.0.0.1/some/path', Url(is_path_obligatory=True))
@@ -95,7 +86,6 @@
     (127, Url(), 'int'),
     ('../some/path', Path(), 'using \'..\''),
     ('some/path', Path(absolute=True), 'absolute path'),
-<<<<<<< HEAD
     ('/some/path', Path(absolute=True, max_size=3), 'length'),
     ('127.0.0.1/some/path', Url(), 'Use one of supported schemes'),
     ('https://', Url(), 'Netloc'),
@@ -104,11 +94,6 @@
     ('small_string', Str(max_size=2), 'length'),
     ('small_string', Optional[Str(max_size=2)], 'length'),
 
-=======
-    ('127.0.0.1/some/path', Url(), 'Use one of supported schemes'),
-    ('https://', Url(), 'Netloc'),
-    ('https://something:1234', Url(is_path_obligatory=True), 'Path')
->>>>>>> a67a3533
 ])
 def test_assure_type_invalid(value, expected_type, expected_exception_msg):
     with pytest.raises(ValidationError, match=expected_exception_msg):
