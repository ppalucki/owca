--- conflicted
+++ resolved
@@ -169,16 +169,10 @@
         rdt_information=RDTInformation(True, True, True, True, 'fffff', '2', 8, 10, 20),
         measurements={MetricName.CPU_USAGE_PER_CPU: {0: 100, 1: 200},
                       MetricName.MEM_USAGE: 1337,
-<<<<<<< HEAD
                       MetricName.PLATFORM_MEMORY_NUMA_FREE_BYTES: {0: 1},
                       MetricName.PLATFORM_MEMORY_NUMA_USED_BYTES: {0: 2}},
-        static_information={}
-=======
-                      MetricName.MEM_NUMA_FREE: {0: 1},
-                      MetricName.MEM_NUMA_USED: {0: 2}},
         static_information={},
         swap_enabled=False
->>>>>>> c7b1da55
     )
 
     assert_metric(got_metrics, 'platform_memory_usage', expected_metric_value=1337)
