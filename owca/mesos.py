--- conflicted
+++ resolved
@@ -63,11 +63,6 @@
 
 @dataclass
 class MesosNode(Node):
-<<<<<<< HEAD
-    mesos_agent_endpoint: 'Url()' = 'https://127.0.0.1:5051'
-    ssl_verify: Union[bool, Path()] = True  # requests: Can be used to pass cert CA bundle.
-    timeout: Numeric(min_value=5) = 5.  # request timeout in seconds
-=======
     mesos_agent_endpoint: str = 'https://127.0.0.1:5051'
 
     # A flag of python requests library to enable ssl_verify or pass CA bundle:
@@ -76,7 +71,6 @@
 
     # Timeout to access mesos agent.
     timeout: float = 5.
->>>>>>> 773f9e5f
 
     METHOD = 'GET_STATE'
     api_path = '/api/v1'
