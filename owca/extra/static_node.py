# Copyright (c) 2019 Intel Corporation
#
# Licensed under the Apache License, Version 2.0 (the "License");
# you may not use this file except in compliance with the License.
# You may obtain a copy of the License at
#
#     http://www.apache.org/licenses/LICENSE-2.0
#
# Unless required by applicable law or agreed to in writing, software
# distributed under the License is distributed on an "AS IS" BASIS,
# WITHOUT WARRANTIES OR CONDITIONS OF ANY KIND, either express or implied.
# See the License for the specific language governing permissions and
# limitations under the License.

import logging
import os
from typing import List

from dataclasses import dataclass

from owca.config import Str
from owca.nodes import Node, Task

log = logging.getLogger(__name__)


@dataclass
class StaticNode(Node):
    """Simple implementation of Node that returns tasks based on
    provided list on tasks names.

    Tasks are returned only if corresponding cgroups exists:
    - /sys/fs/cgroup/cpu/(task_name)
    - /sys/fs/cgroup/cpuacct/(task_name)
    - /sys/fs/cgroup/perf_event/(task_name)

    Otherwise, the item is ignored.
    """

    # List of task names.
<<<<<<< HEAD
    tasks: List[str]
    require_pids: bool = False
=======
    tasks: List[Str]
>>>>>>> aa2ba06d

    _BASE_CGROUP_PATH = '/sys/fs/cgroup'
    _REQUIRED_CONTROLLERS = ('cpu', 'cpuacct', 'perf_event')

    def get_tasks(self) -> List[Task]:
        tasks = []
        for task_name in self.tasks:
            for required_controller in self._REQUIRED_CONTROLLERS:
                full_cgroup_path = os.path.join(
                    self._BASE_CGROUP_PATH, required_controller, task_name, 'tasks')
                if not os.path.exists(full_cgroup_path):
                    log.warning('StaticNode: There is no required cgroup %r for %r - skipping!',
                                full_cgroup_path, task_name)
                    break
                if self.require_pids and len(open(full_cgroup_path).readlines()) == 0:
                    log.warning('StaticNode: There is no pids in cgroup %r for %r - skipping!',
                                full_cgroup_path, task_name)
                    break
            else:
                tasks.append(
                    Task(
                        name=task_name,
                        task_id=task_name,
                        cgroup_path='/%s' % task_name,
                        labels={},
                        resources={},
                        subcgroups_paths=[]
                    )
                )
        return tasks<|MERGE_RESOLUTION|>--- conflicted
+++ resolved
@@ -38,12 +38,8 @@
     """
 
     # List of task names.
-<<<<<<< HEAD
-    tasks: List[str]
+    tasks: List[Str]
     require_pids: bool = False
-=======
-    tasks: List[Str]
->>>>>>> aa2ba06d
 
     _BASE_CGROUP_PATH = '/sys/fs/cgroup'
     _REQUIRED_CONTROLLERS = ('cpu', 'cpuacct', 'perf_event')
