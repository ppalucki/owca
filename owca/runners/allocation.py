# Copyright (c) 2019 Intel Corporation
#
# Licensed under the Apache License, Version 2.0 (the "License");
# you may not use this file except in compliance with the License.
# You may obtain a copy of the License at
#
#     http://www.apache.org/licenses/LICENSE-2.0
#
# Unless required by applicable law or agreed to in writing, software
# distributed under the License is distributed on an "AS IS" BASIS,
# WITHOUT WARRANTIES OR CONDITIONS OF ANY KIND, either express or implied.
# See the License for the specific language governing permissions and
# limitations under the License.
import logging
import time
from typing import Dict, Callable, Any, Optional

from owca import nodes, storage, platforms
from owca import resctrl
from owca.allocations import AllocationsDict, InvalidAllocations, AllocationValue
from owca.allocators import TasksAllocations, AllocationConfiguration, AllocationType, Allocator, \
    TaskAllocations, RDTAllocation
from owca.cgroups_allocations import QuotaAllocationValue, SharesAllocationValue
from owca.containers import Container
from owca.detectors import convert_anomalies_to_metrics, \
    update_anomalies_metrics_with_task_information
from owca.metrics import Metric, MetricType
from owca.resctrl_allocations import (RDTAllocationValue, RDTGroups, validate_mb_string,
                                      validate_l3_string)
from owca.runners.detection import AnomalyStatistics
from owca.runners.measurement import MeasurementRunner
from owca.storage import MetricPackage, DEFAULT_STORAGE

log = logging.getLogger(__name__)

# Helper type to have a mapping from type to callable that creates proper AllocationValue.
# Used by Allocation to AllocationValue converters. First argument is a raw (simple value)
# and third (dict) is an common_labels.
RegistryType = Dict[AllocationType, Callable[[Any, Container, dict], AllocationValue]]


class TaskAllocationsValues(AllocationsDict):
    """Subclass of generic AllocationsDict that is dedicated to be used only for specific case
    at second level mapping between, task and and its allocations.
    Provides an staticmethod as constructor.
    """

    @staticmethod
    def create(task_allocations: TaskAllocations,
               container: Container,
               registry: RegistryType,
               common_labels: Dict[str, str]) -> 'TaskAllocationsValues':
        """Factory function for TaskAllocationsValues based on raw task_allocations
        and container, registry and common_labels.

        Registry is used to map specific kinds of allocations to proper constructors.
        """
        simple_dict = {}
        for allocation_type, raw_value in task_allocations.items():
            if allocation_type not in registry:
                raise InvalidAllocations('unsupported allocation type: %r' % allocation_type)
            constructor = registry[allocation_type]
            allocation_value = constructor(raw_value, container, common_labels)
            simple_dict[allocation_type] = allocation_value
        return TaskAllocationsValues(simple_dict)


class TasksAllocationsValues(AllocationsDict):
    """Subclass of AllocationsDict that is dedicate to be used only for specific case
    of first level mapping between, many tasks and TaskAllocationsValues.
    Provides an staticmethod as constructor.
    """

    @staticmethod
    def create(rdt_enabled: bool, tasks_allocations: TasksAllocations, containers, platform) \
            -> 'TasksAllocationsValues':
        """Convert plain raw object TasksAllocations to boxed intelligent AllocationsDict
        that can be serialized to metrics, validated and can perform contained allocations.

        Beneath simple tasks allocations objects are augmented using data
        from runner: containers and platform to provide context
        to implement their responsibilities.

        Additionally local object rdt_groups is created to limit number of created RDTGroups
        and optimize writes for schemata file.
        """
        # Shared object to optimize schemata write and detect CLOSids exhaustion.

        registry = {
            AllocationType.QUOTA: QuotaAllocationValue,
            AllocationType.SHARES: SharesAllocationValue,
        }

        if rdt_enabled:
            rdt_groups = RDTGroups(closids_limit=platform.rdt_information.num_closids)

            def rdt_allocation_value_constructor(rdt_allocation: RDTAllocation, container,
                                                 common_labels):
                return RDTAllocationValue(
                    container.container_name,
                    rdt_allocation,
                    container.resgroup,
                    container.cgroup.get_pids,
                    platform.sockets,
                    platform.rdt_information.rdt_mb_control_enabled,
                    platform.rdt_information.cbm_mask,
                    platform.rdt_information.min_cbm_bits,
                    common_labels=common_labels,
                    rdt_groups=rdt_groups,
                )

            registry[AllocationType.RDT] = rdt_allocation_value_constructor

        task_id_to_containers = {task.task_id: container for task, container in containers.items()}
        simple_dict = {}
        for task_id, task_allocations in tasks_allocations.items():
            if task_id not in task_id_to_containers:
                raise InvalidAllocations('invalid task id %r' % task_id)
            else:
                container = task_id_to_containers[task_id]
                # Check consistency of container with RDT state.
                assert container.rdt_enabled == rdt_enabled
                container_labels = dict(container_name=container.container_name, task=task_id)
                allocation_value = TaskAllocationsValues.create(
                    task_allocations, container, registry, container_labels)
                allocation_value.validate()
                simple_dict[task_id] = allocation_value

        return TasksAllocationsValues(simple_dict)


class AllocationRunner(MeasurementRunner):
    """Runner is responsible for getting information about tasks from node,
    calling allocate() callback on allocator, performing returning allocations
    and storing all allocation related metrics in allocations_storage.

    Because Allocator interface is also detector, we store serialized detected anomalies
    in anomalies_storage and all other measurements in metrics_storage.

    Arguments:
        node: component used for tasks discovery
        allocator: component that provides allocation logic
        metrics_storage: storage to store platform, internal, resource and task metrics
            (defaults to DEFAULT_STORAGE/LogStorage to output for standard error)
        anomalies_storage: storage to store serialized anomalies and extra metrics
            (defaults to DEFAULT_STORAGE/LogStorage to output for standard error)
        allocations_storage: storage to store serialized resource allocations
            (defaults to DEFAULT_STORAGE/LogStorage to output for standard error)
        action_delay: iteration duration in seconds (None disables wait and iterations)
            (defaults to 1 second)
        rdt_enabled: enables or disabled support for RDT monitoring and allocation
            (defaults to None(auto) based on platform capabilities)
        rdt_mb_control_enabled: enables or disables support for RDT memory bandwidth
            (defaults to None(auto) based on platform capabilities) allocation
        extra_labels: additional labels attached to every metric
            (defaults to empty dict)
        allocation_configuration: allows fine grained control over allocations
            (defaults to AllocationConfiguration() instance)
<<<<<<< HEAD
=======
        remove_all_resctrl_groups (bool): remove all RDT controls groups upon starting
            (defaults to False)
>>>>>>> 19ea35ea
    """

    def __init__(
            self,
            node: nodes.Node,
            allocator: Allocator,
            metrics_storage: storage.Storage = DEFAULT_STORAGE,
            anomalies_storage: storage.Storage = DEFAULT_STORAGE,
            allocations_storage: storage.Storage = DEFAULT_STORAGE,
            action_delay: float = 1.,  # [s]
            rdt_enabled: Optional[bool] = None,  # Defaults(None) - auto configuration.
            rdt_mb_control_enabled: Optional[bool] = None,  # Defaults(None) - auto configuration.
            extra_labels: Dict[str, str] = None,
            allocation_configuration: Optional[AllocationConfiguration] = None,
<<<<<<< HEAD
=======
            remove_all_resctrl_groups: bool = False,
>>>>>>> 19ea35ea
    ):

        self._allocation_configuration = allocation_configuration or AllocationConfiguration()

        super().__init__(node, metrics_storage, action_delay, rdt_enabled,
                         extra_labels, _allocation_configuration=self._allocation_configuration)

        # Allocation specific.
        self._allocator = allocator
        self._allocations_storage = allocations_storage
        self._rdt_mb_control_enabled = rdt_mb_control_enabled  # Override False from superclass.

        # Anomaly.
        self._anomalies_storage = anomalies_storage
        self._anomalies_statistics = AnomalyStatistics()

        # Internal allocation statistics
        self._allocations_counter = 0
        self._allocations_errors = 0

        self._remove_all_resctrl_groups = remove_all_resctrl_groups

    def _initialize_rdt(self) -> bool:
        platform, _, _ = platforms.collect_platform_information()

        if self._rdt_mb_control_enabled and not platform.rdt_information.rdt_mb_control_enabled:
            # Some wanted unavailable feature - halt.
            log.error('RDT memory bandwidth enabled but allocation is not supported by platform!')
            return False

        elif self._rdt_mb_control_enabled is None:
            # Auto detection of rdt mb control.
            self._rdt_mb_control_enabled = platform.rdt_information.rdt_mb_control_enabled

        root_rdt_l3, root_rdt_mb = resctrl.get_max_rdt_values(
            platform.rdt_information.cbm_mask,
            platform.sockets
        )
        # override max values with values from allocation configuration
        if self._allocation_configuration.default_rdt_l3 is not None:
            root_rdt_l3 = self._allocation_configuration.default_rdt_l3
        if self._allocation_configuration.default_rdt_mb is not None:
            root_rdt_mb = self._allocation_configuration.default_rdt_mb

        # Do not set mb default value if feature is not available
        # (only for case that was auto detected)
        if platform.rdt_information.rdt_mb_control_enabled is False:
            root_rdt_mb = None
            log.warning('RDT enabled, but memory bandwidth control '
                        'is not supported by platform - disabling.')
        else:
            # not enabled - so do not set it
            if not self._rdt_mb_control_enabled:
                root_rdt_mb = None

        try:
            if root_rdt_l3 is not None:
                validate_l3_string(root_rdt_l3, platform.sockets,
                                   platform.rdt_information.cbm_mask,
                                   platform.rdt_information.min_cbm_bits)

            if root_rdt_mb is not None:
                validate_mb_string(root_rdt_mb, platform.sockets)

            resctrl.cleanup_resctrl(root_rdt_l3, root_rdt_mb, self._remove_all_resctrl_groups)
        except InvalidAllocations as e:
            log.error('Cannot initialize RDT subsystem: %s', e)
            return False

        return True

    def _iterate_body(self,
                      containers, platform,
                      tasks_measurements, tasks_resources,
                      tasks_labels, common_labels):
        """Allocator callback body."""

        current_allocations = _get_tasks_allocations(containers)

        # Allocator callback
        allocate_start = time.time()
        new_allocations, anomalies, extra_metrics = self._allocator.allocate(
            platform, tasks_measurements, tasks_resources, tasks_labels,
            current_allocations)
        allocate_duration = time.time() - allocate_start

        log.debug('Anomalies detected: %d', len(anomalies))
        log.debug('Current allocations: %s', current_allocations)

        # Create context aware allocations objects for current allocations.
        current_allocations_values = TasksAllocationsValues.create(
            self._rdt_enabled, current_allocations, self._containers_manager.containers, platform)

        # Handle allocations: calculate changeset and target allocations.
        allocations_changeset_values = None
        target_allocations_values = current_allocations_values
        try:
            # Create and validate context aware allocations objects for new allocations.
            log.debug('New allocations: %s', new_allocations)
            new_allocations_values = TasksAllocationsValues.create(
                self._rdt_enabled, new_allocations, self._containers_manager.containers, platform)
            new_allocations_values.validate()

            # Calculate changeset and target_allocations.
            if new_allocations_values is not None:
                target_allocations_values, allocations_changeset_values = \
                    new_allocations_values.calculate_changeset(current_allocations_values)
                target_allocations_values.validate()

            self._allocations_counter += len(new_allocations)

        except InvalidAllocations as e:
            # Handle any allocation validation error.
            # Log errors and restore current to generate proper metrics.
            log.error('Invalid allocations: %s', str(e))
            log.warning('Ignoring all allocations in this iteration due to validation error!')
            self._allocations_errors += 1
            target_allocations_values = current_allocations_values

        # Handle allocations: perform allocations based on changeset.
        if allocations_changeset_values:
            log.debug('Allocations changeset: %s', allocations_changeset_values)
            log.info('Performing allocations on %d tasks.', len(allocations_changeset_values))
            allocations_changeset_values.perform_allocations()

        # Prepare anomaly metrics.
        anomaly_metrics = convert_anomalies_to_metrics(anomalies, tasks_labels)
        update_anomalies_metrics_with_task_information(anomaly_metrics, tasks_labels)

        # Store anomalies information
        anomalies_package = MetricPackage(self._anomalies_storage)
        anomalies_package.add_metrics(
            anomaly_metrics,
            extra_metrics,
            self._anomalies_statistics.get_metrics(anomalies)
        )
        anomalies_package.send(common_labels)

        # Prepare allocations metrics.
        allocations_metrics = target_allocations_values.generate_metrics()
        allocations_statistic_metrics = _get_allocations_statistics_metrics(
            self._allocations_counter, self._allocations_errors, allocate_duration)

        # Store allocations metrics.
        allocations_package = MetricPackage(self._allocations_storage)
        allocations_package.add_metrics(
            allocations_metrics,
            extra_metrics,
            allocations_statistic_metrics,
        )
        allocations_package.send(common_labels)


def _get_tasks_allocations(containers) -> TasksAllocations:
    tasks_allocations: TasksAllocations = {}
    for task, container in containers.items():
        task_allocations = container.get_allocations()
        tasks_allocations[task.task_id] = task_allocations
    return tasks_allocations


def _get_allocations_statistics_metrics(allocations_count, allocations_errors, allocation_duration):
    """Extra external plugin allocations statistics."""

    metrics = [
        Metric(name='allocations_count', type=MetricType.COUNTER,
               value=allocations_count),
        Metric(name='allocations_errors', type=MetricType.COUNTER,
               value=allocations_errors),
    ]

    if allocation_duration is not None:
        metrics.extend([
            Metric(name='allocation_duration', type=MetricType.GAUGE,
                   value=allocation_duration)
        ])

    return metrics<|MERGE_RESOLUTION|>--- conflicted
+++ resolved
@@ -156,11 +156,8 @@
             (defaults to empty dict)
         allocation_configuration: allows fine grained control over allocations
             (defaults to AllocationConfiguration() instance)
-<<<<<<< HEAD
-=======
         remove_all_resctrl_groups (bool): remove all RDT controls groups upon starting
             (defaults to False)
->>>>>>> 19ea35ea
     """
 
     def __init__(
@@ -175,10 +172,7 @@
             rdt_mb_control_enabled: Optional[bool] = None,  # Defaults(None) - auto configuration.
             extra_labels: Dict[str, str] = None,
             allocation_configuration: Optional[AllocationConfiguration] = None,
-<<<<<<< HEAD
-=======
             remove_all_resctrl_groups: bool = False,
->>>>>>> 19ea35ea
     ):
 
         self._allocation_configuration = allocation_configuration or AllocationConfiguration()
