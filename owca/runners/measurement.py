# Copyright (c) 2018 Intel Corporation
#
# Licensed under the Apache License, Version 2.0 (the "License");
# you may not use this file except in compliance with the License.
# You may obtain a copy of the License at
#
#     http://www.apache.org/licenses/LICENSE-2.0
#
# Unless required by applicable law or agreed to in writing, software
# distributed under the License is distributed on an "AS IS" BASIS,
# WITHOUT WARRANTIES OR CONDITIONS OF ANY KIND, either express or implied.
# See the License for the specific language governing permissions and
# limitations under the License.
import logging
import resource
import time
from typing import Dict, List, Tuple, Optional

from owca import nodes, storage, platforms, profiling
from owca import resctrl
from owca import security
from owca.allocators import AllocationConfiguration
from owca.containers import ContainerManager, Container
from owca.detectors import TasksMeasurements, TasksResources, TasksLabels
from owca.logger import trace
from owca.mesos import create_metrics, sanitize_mesos_label
from owca.metrics import Metric, MetricType
from owca.nodes import Task
from owca.profiling import profiler
from owca.runners import Runner
from owca.storage import MetricPackage, DEFAULT_STORAGE

log = logging.getLogger(__name__)

_INITIALIZE_FAILURE_ERROR_CODE = 1


class MeasurementRunner(Runner):
    """MeasurementRunner run iterations to collect platform, resource, task measurements
    and store them in metrics_storage component.

    Arguments:
        node: component used for tasks discovery
        metrics_storage: storage to store platform, internal, resource and task metrics
            (defaults to DEFAULT_STORAGE/LogStorage to output for standard error)
        action_delay: iteration duration in seconds (None disables wait and iterations)
            (defaults to 1 second)
        rdt_enabled: enables or disabled support for RDT monitoring
            (defaults to None(auto) based on platform capabilities)
        extra_labels: additional labels attached to every metrics
            (defaults to empty dict)
    """

    def __init__(
            self,
            node: nodes.Node,
            metrics_storage: storage.Storage = DEFAULT_STORAGE,
            action_delay: float = 1.,  # [s]
            rdt_enabled: Optional[bool] = None,  # Defaults(None) - auto configuration.
            extra_labels: Dict[str, str] = None,
            _allocation_configuration: Optional[AllocationConfiguration] = None,
    ):

        self._node = node
        self._metrics_storage = metrics_storage
        self._action_delay = action_delay
        self._rdt_enabled = rdt_enabled
        self._rdt_mb_control_enabled = False  # Disabled by default, to be override by subclasses.
        self._extra_labels = extra_labels or dict()
        self._finish = False  # Guard to stop iterations.
        self._last_iteration = time.time()  # Used internally by wait function.
        self._allocation_configuration = _allocation_configuration

    @profiler.profile_duration(name='sleep')
    def _wait(self):
        """Decides how long one iteration should take.
        Additionally calculate residual time, based on time already taken by iteration.
        """
        now = time.time()
        iteration_duration = now - self._last_iteration
        self._last_iteration = now

        residual_time = max(0., self._action_delay - iteration_duration)
        time.sleep(residual_time)

    def _initialize(self) -> Optional[int]:
        """Check privileges, RDT availability and prepare internal state.
        Can return error code that should stop Runner.
        """
        if not security.are_privileges_sufficient():
            log.error("Impossible to use perf_event_open/resctrl subsystems. "
                      "You need to: adjust /proc/sys/kernel/perf_event_paranoid (set to -1); "
                      "or has CAP_DAC_OVERRIDE and CAP_SETUID capabilities set."
                      "You can run process as root too.")
            return 1
<<<<<<< HEAD

        # Initialization (auto discovery Intel RDT features).
        rdt_available = resctrl.check_resctrl()
        if self._rdt_enabled is None:
            self._rdt_enabled = rdt_available
            log.info('RDT enabled (auto configuration): %s', self._rdt_enabled)
        elif self._rdt_enabled is True and not rdt_available:
            log.error('RDT explicitly enabled but not available - exiting!')
            return 1

        if self._rdt_enabled:
            # Resctrl is enabled and available, call a placeholder to allow further initialization.
            self._initialize_rdt()

        # Post pone the container manager initialization after rdt checks were performed.
        platform_cpus, _, platform_sockets = platforms.collect_topology_information()
        self._containers_manager = ContainerManager(
            self._rdt_enabled,
            rdt_mb_control_enabled=False,
            platform_cpus=platform_cpus,
            allocation_configuration=self._allocation_configuration,
        )
=======

        # Initialization (auto discovery Intel RDT features).
        rdt_available = resctrl.check_resctrl()
        if self._rdt_enabled is None:
            self._rdt_enabled = rdt_available
            log.info('RDT enabled (auto configuration): %s', self._rdt_enabled)
        elif self._rdt_enabled is True and not rdt_available:
            log.error('RDT explicitly enabled but not available - exiting!')
            return 1
>>>>>>> 19ea35ea

        if self._rdt_enabled:
            # Resctrl is enabled and available, call a placeholder to allow further initialization.
            rat_initialization_ok = self._initialize_rdt()
            if not rat_initialization_ok:
                return 1

<<<<<<< HEAD
            # Get information about tasks.
            tasks = self._node.get_tasks()
            log.debug('Tasks detected: %d', len(tasks))
=======
        # Post pone the container manager initialization after rdt checks were performed.
        platform_cpus, _, platform_sockets = platforms.collect_topology_information()
        self._containers_manager = ContainerManager(
            self._rdt_enabled,
            rdt_mb_control_enabled=self._rdt_enabled and self._rdt_mb_control_enabled,
            platform_cpus=platform_cpus,
            allocation_configuration=self._allocation_configuration,
        )
        return None

    def _iterate(self):
        iteration_start = time.time()

        # Get information about tasks.
        tasks = self._node.get_tasks()
        log.debug('Tasks detected: %d', len(tasks))
>>>>>>> 19ea35ea

        # Keep sync of found tasks and internally managed containers.
        containers = self._containers_manager.sync_containers_state(tasks)

        # Platform information
        platform, platform_metrics, platform_labels = platforms.collect_platform_information(
            self._rdt_enabled)

        # Common labels
        common_labels = dict(platform_labels, **self._extra_labels)

        # Tasks data
        tasks_measurements, tasks_resources, tasks_labels = _prepare_tasks_data(containers)
        tasks_metrics = _build_tasks_metrics(tasks_labels, tasks_measurements)

        self._iterate_body(containers, platform, tasks_measurements, tasks_resources,
                           tasks_labels, common_labels)

        self._wait()

        iteration_duration = time.time() - iteration_start
        profiling.profiler.register_duration('iteration', iteration_duration)

        # Generic metrics.
        metrics_package = MetricPackage(self._metrics_storage)
        metrics_package.add_metrics(_get_internal_metrics(tasks))
        metrics_package.add_metrics(platform_metrics)
        metrics_package.add_metrics(tasks_metrics)
        metrics_package.add_metrics(profiling.profiler.get_metrics())
        metrics_package.send(common_labels)

    def run(self) -> int:
        """Loop that gathers platform and tasks metrics and calls _iterate_body.
        _iterate_body is a method to be subclassed.
        """
        error_code = self._initialize()
        if error_code is not None:
            return error_code

        while True:
            self._iterate()

            if self._finish:
                break

        # Cleanup phase.
        self._containers_manager.cleanup()
        return 0

    def _iterate_body(self, containers, platform, tasks_measurements, tasks_resources,
                      tasks_labels, common_labels):
        """No-op implementation of inner loop body - called by iterate"""

    def _initialize_rdt(self) -> bool:
        """Nothing to configure in RDT to measure resource usage.
        Returns state of rdt initialization (True ok, False for error)
        """
        return True


@profiler.profile_duration('prepare_tasks_data')
@trace(log, verbose=False)
def _prepare_tasks_data(containers: Dict[Task, Container]) -> \
        Tuple[TasksMeasurements, TasksResources, TasksLabels]:
    """Prepare all resource usage and resource allocation information and
    creates container-specific labels for all the generated metrics.
    """
    # Prepare empty structures for return all the information.
    tasks_measurements: TasksMeasurements = {}
    tasks_resources: TasksResources = {}
    tasks_labels: TasksLabels = {}

    for task, container in containers.items():
        # Task measurements and measurements based metrics.
        task_measurements = container.get_measurements()
        if not task_measurements:
            log.warning('there is not measurements collected for container %r - ignoring!',
                        container)
            continue

        # Prepare tasks labels based on tasks metadata labels and task id.
        task_labels = {
            sanitize_mesos_label(label_key): label_value
            for label_key, label_value
            in task.labels.items()
        }
        task_labels['task_id'] = task.task_id

        # Aggregate over all tasks.
        tasks_labels[task.task_id] = task_labels
        tasks_measurements[task.task_id] = task_measurements
        tasks_resources[task.task_id] = task.resources

    return tasks_measurements, tasks_resources, tasks_labels


def _build_tasks_metrics(tasks_labels: TasksLabels,
                         tasks_measurements: TasksMeasurements) -> List[Metric]:
    tasks_metrics: List[Metric] = []

    for task_id, task_measurements in tasks_measurements.items():
        task_metrics = create_metrics(task_measurements)
        # Decorate metrics with task specific labels.
        for task_metric in task_metrics:
            task_metric.labels.update(tasks_labels[task_id])
        tasks_metrics += task_metrics
    return tasks_metrics


def _get_internal_metrics(tasks: List[Task]) -> List[Metric]:
    """Internal owca metrics e.g. memory usage, profiling information."""

    # Memory usage.
    memory_usage_rss_self = resource.getrusage(resource.RUSAGE_SELF).ru_maxrss
    memory_usage_rss_children = resource.getrusage(resource.RUSAGE_CHILDREN).ru_maxrss
    memory_usage_rss = memory_usage_rss_self + memory_usage_rss_children

    metrics = [
        Metric(name='owca_up', type=MetricType.COUNTER, value=time.time()),
        Metric(name='owca_tasks', type=MetricType.GAUGE, value=len(tasks)),
        Metric(name='owca_memory_usage_bytes', type=MetricType.GAUGE,
               value=int(memory_usage_rss * 1024)),
    ]

    return metrics<|MERGE_RESOLUTION|>--- conflicted
+++ resolved
@@ -93,7 +93,6 @@
                       "or has CAP_DAC_OVERRIDE and CAP_SETUID capabilities set."
                       "You can run process as root too.")
             return 1
-<<<<<<< HEAD
 
         # Initialization (auto discovery Intel RDT features).
         rdt_available = resctrl.check_resctrl()
@@ -106,39 +105,10 @@
 
         if self._rdt_enabled:
             # Resctrl is enabled and available, call a placeholder to allow further initialization.
-            self._initialize_rdt()
-
-        # Post pone the container manager initialization after rdt checks were performed.
-        platform_cpus, _, platform_sockets = platforms.collect_topology_information()
-        self._containers_manager = ContainerManager(
-            self._rdt_enabled,
-            rdt_mb_control_enabled=False,
-            platform_cpus=platform_cpus,
-            allocation_configuration=self._allocation_configuration,
-        )
-=======
-
-        # Initialization (auto discovery Intel RDT features).
-        rdt_available = resctrl.check_resctrl()
-        if self._rdt_enabled is None:
-            self._rdt_enabled = rdt_available
-            log.info('RDT enabled (auto configuration): %s', self._rdt_enabled)
-        elif self._rdt_enabled is True and not rdt_available:
-            log.error('RDT explicitly enabled but not available - exiting!')
-            return 1
->>>>>>> 19ea35ea
-
-        if self._rdt_enabled:
-            # Resctrl is enabled and available, call a placeholder to allow further initialization.
             rat_initialization_ok = self._initialize_rdt()
             if not rat_initialization_ok:
                 return 1
 
-<<<<<<< HEAD
-            # Get information about tasks.
-            tasks = self._node.get_tasks()
-            log.debug('Tasks detected: %d', len(tasks))
-=======
         # Post pone the container manager initialization after rdt checks were performed.
         platform_cpus, _, platform_sockets = platforms.collect_topology_information()
         self._containers_manager = ContainerManager(
@@ -155,7 +125,6 @@
         # Get information about tasks.
         tasks = self._node.get_tasks()
         log.debug('Tasks detected: %d', len(tasks))
->>>>>>> 19ea35ea
 
         # Keep sync of found tasks and internally managed containers.
         containers = self._containers_manager.sync_containers_state(tasks)
