--- conflicted
+++ resolved
@@ -14,18 +14,15 @@
 
 
 from typing import List
+
 try:
     import pkg_resources
 except ImportError:
     # When running from pex use vendored library from pex.
     from pex.vendor._vendored.setuptools import pkg_resources
 
-<<<<<<< HEAD
-import owca.runners.allocation
-import owca.runners.detection
-=======
 from owca.runners import detection
->>>>>>> 939646be
+from owca.runners import allocation
 from owca import config
 from owca import detectors
 from owca import allocators
@@ -34,12 +31,8 @@
 
 
 def register_components(extra_components: List[str]):
-<<<<<<< HEAD
-    config.register(owca.runners.detection.DetectionRunner)
-    config.register(owca.runners.allocation.AllocationRunner)
-=======
     config.register(detection.DetectionRunner)
->>>>>>> 939646be
+    config.register(allocation.AllocationRunner)
     config.register(mesos.MesosNode)
     config.register(storage.LogStorage)
     config.register(storage.KafkaStorage)
