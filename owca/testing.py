--- conflicted
+++ resolved
@@ -223,13 +223,8 @@
              patch('owca.resctrl.ResGroup.remove'), \
              patch('owca.resctrl.ResGroup.write_schemata'), \
              patch('owca.resctrl.read_mon_groups_relation', return_value={'': []}), \
-<<<<<<< HEAD
-             patch('owca.runners.measurement.check_resctrl', return_value=True), \
-             patch('owca.runners.measurement.are_privileges_sufficient', return_value=True), \
-             patch('owca.runners.allocation.cleanup_resctrl'):
-            fun()
-=======
              patch('owca.resctrl.check_resctrl', return_value=True), \
+             patch('owca.resctrl.cleanup_resctrl'), \
              patch('owca.perf.PerfCounters'), \
              patch('owca.platforms.collect_platform_information',
                    return_value=(platform_mock, [metric('platform-cpu-usage')], {})), \
@@ -237,7 +232,6 @@
              patch('owca.security.are_privileges_sufficient', return_value=True), \
              patch('resource.getrusage', return_value=Mock(ru_maxrss=OWCA_MEMORY_USAGE)):
             func(*args, **kwargs)
->>>>>>> 939646be
 
     return _decorated_function
 
