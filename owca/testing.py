--- conflicted
+++ resolved
@@ -164,11 +164,7 @@
 class DummyRunner(Runner):
 
     def run(self):
-<<<<<<< HEAD
-        pass
-=======
         return 0
->>>>>>> ee4db4ca
 
 
 platform_mock = Mock(
@@ -182,110 +178,6 @@
         mb_bandwidth_gran=None,
         mb_min_bandwidth=None,
     ))
-
-
-<<<<<<< HEAD
-=======
-def redis_task_with_default_labels(task_id):
-    """Returns task instance and its labels."""
-    task_labels = {
-        'org.apache.aurora.metadata.load_generator': 'rpc-perf-%s' % task_id,
-        'org.apache.aurora.metadata.name': 'redis-6792-%s' % task_id,
-        LABEL_WORKLOAD_INSTANCE: 'redis_6792_%s' % task_id
-    }
-    return task('/%s' % task_id, resources=dict(cpus=8.), labels=task_labels)
-
-
-TASK_CPU_USAGE = 23
-OWCA_MEMORY_USAGE = 100
-
-
-def prepare_runner_patches(fun):
-    def _decorated_function():
-        with patch('owca.cgroups.Cgroup.get_pids', return_value=['123']), \
-             patch('owca.cgroups.Cgroup.set_quota'), \
-             patch('owca.cgroups.Cgroup.set_shares'), \
-             patch('owca.containers.Cgroup.get_measurements',
-                   return_value=dict(cpu_usage=TASK_CPU_USAGE)), \
-             patch('owca.containers.PerfCounters'), \
-             patch('owca.platforms.collect_platform_information',
-                   return_value=(platform_mock, [metric('platform-cpu-usage')], {})), \
-             patch('owca.platforms.collect_topology_information', return_value=(1, 1, 1)), \
-             patch('owca.profiling._durations',
-                   new=MagicMock(items=Mock(return_value=[('profiled_function', 1.)]))), \
-             patch('owca.resctrl.ResGroup.add_pids'), \
-             patch('owca.resctrl.ResGroup.get_measurements'), \
-             patch('owca.resctrl.ResGroup.get_mon_groups'), \
-             patch('owca.resctrl.ResGroup.remove'), \
-             patch('owca.resctrl.ResGroup.write_schemata'), \
-             patch('owca.runners.measurement.are_privileges_sufficient', return_value=True), \
-             patch('resource.getrusage', return_value=Mock(ru_maxrss=OWCA_MEMORY_USAGE)), \
-             patch('owca.resctrl.read_mon_groups_relation', return_value={'': []}), \
-             patch('owca.runners.measurement.check_resctrl', return_value=True), \
-             patch('owca.runners.measurement.are_privileges_sufficient', return_value=True):
-            fun()
-
-    return _decorated_function
-
-
->>>>>>> ee4db4ca
-def assert_subdict(got_dict: dict, expected_subdict: dict):
-    """Assert that one dict is a subset of another dict in recursive manner.
-    Check if expected key exists and if value matches expected value.
-    """
-    for expected_key, expected_value in expected_subdict.items():
-        if expected_key not in got_dict:
-            raise AssertionError('key %r not found in %r' % (expected_key, got_dict))
-        got_value = got_dict[expected_key]
-        if isinstance(expected_value, dict):
-            # When comparing with dict use 'containment' operation instead of equal.
-            # If expected value is a dict, call assert_subdict recursively.
-            if not isinstance(got_value, dict):
-                raise AssertionError('expected dict type at %r key, got %r' % (
-                    expected_key, type(got_value)))
-            assert_subdict(got_value, expected_value)
-        else:
-            # For any other type check using ordinary equality operator.
-            assert got_value == expected_value, \
-                'value differs got=%r expected=%r at key=%r' % (
-                    got_value, expected_value, expected_key)
-
-
-def _is_dict_match(got_dict: dict, expected_subdict: dict):
-    """Match values and keys from dict (non recursive)."""
-    for expected_key, expected_value in expected_subdict.items():
-        if expected_key not in got_dict:
-            return False
-        if got_dict[expected_key] != expected_value:
-            return False
-    return True
-
-
-def assert_metric(got_metrics: List[Metric],
-                  expected_metric_name: str,
-                  expected_metric_some_labels: Optional[Dict] = None,
-                  expected_metric_value: Optional[Union[float, int]] = None,
-                  ):
-    """Assert that given metrics exists in given set of metrics."""
-    found_metric = None
-    for got_metric in got_metrics:
-        if got_metric.name == expected_metric_name:
-            # found by name, should we check labels ?
-            if expected_metric_some_labels is not None:
-                # yes check by labels
-                if _is_dict_match(got_metric.labels, expected_metric_some_labels):
-                    found_metric = got_metric
-                    break
-            else:
-                found_metric = got_metric
-                break
-    if not found_metric:
-        raise AssertionError('metric %r not found' % expected_metric_name)
-    # Check values as well
-    if expected_metric_value is not None:
-        assert found_metric.value == expected_metric_value, \
-            'metric name=%r value differs got=%r expected=%r' % (
-                found_metric.name, found_metric.value, expected_metric_value)
 
 
 def redis_task_with_default_labels(task_id):
@@ -328,4 +220,63 @@
              patch('owca.runners.allocation.cleanup_resctrl'):
             fun()
 
-    return _decorated_function+    return _decorated_function
+
+
+def assert_subdict(got_dict: dict, expected_subdict: dict):
+    """Assert that one dict is a subset of another dict in recursive manner.
+    Check if expected key exists and if value matches expected value.
+    """
+    for expected_key, expected_value in expected_subdict.items():
+        if expected_key not in got_dict:
+            raise AssertionError('key %r not found in %r' % (expected_key, got_dict))
+        got_value = got_dict[expected_key]
+        if isinstance(expected_value, dict):
+            # When comparing with dict use 'containment' operation instead of equal.
+            # If expected value is a dict, call assert_subdict recursively.
+            if not isinstance(got_value, dict):
+                raise AssertionError('expected dict type at %r key, got %r' % (
+                    expected_key, type(got_value)))
+            assert_subdict(got_value, expected_value)
+        else:
+            # For any other type check using ordinary equality operator.
+            assert got_value == expected_value, \
+                'value differs got=%r expected=%r at key=%r' % (
+                    got_value, expected_value, expected_key)
+
+
+def _is_dict_match(got_dict: dict, expected_subdict: dict):
+    """Match values and keys from dict (non recursive)."""
+    for expected_key, expected_value in expected_subdict.items():
+        if expected_key not in got_dict:
+            return False
+        if got_dict[expected_key] != expected_value:
+            return False
+    return True
+
+
+def assert_metric(got_metrics: List[Metric],
+                  expected_metric_name: str,
+                  expected_metric_some_labels: Optional[Dict] = None,
+                  expected_metric_value: Optional[Union[float, int]] = None,
+                  ):
+    """Assert that given metrics exists in given set of metrics."""
+    found_metric = None
+    for got_metric in got_metrics:
+        if got_metric.name == expected_metric_name:
+            # found by name, should we check labels ?
+            if expected_metric_some_labels is not None:
+                # yes check by labels
+                if _is_dict_match(got_metric.labels, expected_metric_some_labels):
+                    found_metric = got_metric
+                    break
+            else:
+                found_metric = got_metric
+                break
+    if not found_metric:
+        raise AssertionError('metric %r not found' % expected_metric_name)
+    # Check values as well
+    if expected_metric_value is not None:
+        assert found_metric.value == expected_metric_value, \
+            'metric name=%r value differs got=%r expected=%r' % (
+                found_metric.name, found_metric.value, expected_metric_value)