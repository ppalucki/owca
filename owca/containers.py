--- conflicted
+++ resolved
@@ -29,13 +29,9 @@
 from owca.resctrl import ResGroup
 
 log = logging.getLogger(__name__)
-<<<<<<< HEAD
-
-DEFAULT_EVENTS = (MetricName.INSTRUCTIONS, MetricName.CYCLES, MetricName.CACHE_MISSES)
-=======
+
 DEFAULT_EVENTS = (MetricName.INSTRUCTIONS, MetricName.CYCLES,
                   MetricName.CACHE_MISSES, MetricName.MEMSTALL)
->>>>>>> 0d72fdf0
 
 
 def flatten_measurements(measurements: List[Measurements]):
