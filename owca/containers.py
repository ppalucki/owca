--- conflicted
+++ resolved
@@ -19,18 +19,14 @@
 
 from dataclasses import dataclass
 
+from owca import cgroups
 from owca import logger
+from owca import perf
 from owca import resctrl
 from owca.allocators import AllocationConfiguration, TaskAllocations
-from owca import cgroups
 from owca.metrics import Measurements, MetricName
 from owca.nodes import Task
-<<<<<<< HEAD
-from owca.perf import PerfCounters
-from owca.profiling import profile_duration
-=======
-from owca import perf
->>>>>>> 939646be
+from owca.profiling import profiler
 from owca.resctrl import ResGroup
 
 log = logging.getLogger(__name__)
@@ -130,7 +126,7 @@
         self._platform_cpus = platform_cpus
         self._allocation_configuration = allocation_configuration
 
-    @profile_duration
+    @profiler.profile_duration('sync_containers_state')
     def sync_containers_state(self, tasks) -> Dict[Task, Container]:
         """Syncs state of ContainerManager with a system by removing orphaned containers,
         and creating containers for newly arrived tasks, and synchronizing containers' state.
