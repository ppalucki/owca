--- conflicted
+++ resolved
@@ -8,12 +8,9 @@
 
 commonLabels:
   fit: 1lm
-<<<<<<< HEAD
+  workload: sysbench-memory
 
 images:
 - name: sysbench 
   newName: 100.64.176.12:80/wca/sysbench
-  newTag: master
-=======
-  workload: sysbench-memory
->>>>>>> d31984c0
+  newTag: master