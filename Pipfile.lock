--- conflicted
+++ resolved
@@ -1,11 +1,7 @@
 {
     "_meta": {
         "hash": {
-<<<<<<< HEAD
-            "sha256": "cdc72e57bf5f9b5b958b149ae44b33effcb6a1b57a95ee9f42914d81e68b9010"
-=======
-            "sha256": "ee97155d13081a9782772e8f5ec11c65de3a0cbd6964595315218ccc27203c66"
->>>>>>> b13f7885
+            "sha256": "5d765f58362c49ba985360d30afa2712c0018356d495ae8749dba08cb5ef10ec"
         },
         "pipfile-spec": 6,
         "requires": {
@@ -22,10 +18,10 @@
     "default": {
         "certifi": {
             "hashes": [
-                "sha256:339dc09518b07e2fa7eda5450740925974815557727d6bd35d319c1524a04a4c",
-                "sha256:6d58c986d22b038c8c0df30d639f23a3e6d172a05c3583e766f4c0b785c0986a"
-            ],
-            "version": "==2018.10.15"
+                "sha256:59b7658e26ca9c7339e00f8f4636cdfe59d34fa37b9b04f6f9e9926b3cece1a5",
+                "sha256:b26104d6835d1f5e49452a26eb2ff87fe7090b89dfcaee5ea2212697e1e1d7ae"
+            ],
+            "version": "==2019.3.9"
         },
         "chardet": {
             "hashes": [
@@ -36,34 +32,42 @@
         },
         "colorlog": {
             "hashes": [
-                "sha256:418db638c9577f37f0fae4914074f395847a728158a011be2a193ac491b9779d",
-                "sha256:8b234ebae1ba1237bc79c0d5f1f47b31a3f3e90c0b4c2b0ebdde63a174d3b97b"
-            ],
-            "index": "pypi",
-            "version": "==3.1.4"
+                "sha256:3cf31b25cbc8f86ec01fef582ef3b840950dea414084ed19ab922c8b493f9b42",
+                "sha256:450f52ea2a2b6ebb308f034ea9a9b15cea51e65650593dca1da3eb792e4e4981"
+            ],
+            "index": "pypi",
+            "version": "==4.0.2"
         },
         "confluent-kafka": {
             "hashes": [
-                "sha256:0791df1df35f307e465006c3a4c056e10596c62479d246f3fa6768650bb8070c",
-                "sha256:0b25f219fb40a0f9c8aa4a07091b2e56711903bd701826bbed630a64667cf826",
-                "sha256:0c2cf87ce5e32957b7c10476295536a13eaad4158559e24936d6d464bc3fe17d",
-                "sha256:139ecd519eced72bf9425bc6226fc2a5eb3106932865fafc9e6d439ca0faa2b0",
-                "sha256:14c4f9dc85c9fae3e4bfaf7ea48b694c11fcaae179bcc32e1e8cbf6d8df763fe",
-                "sha256:211438f31c106814d4ad8b19353e263533a3e2e4b8544f40db5688bfe298c161",
-                "sha256:55171e5b6b70f76a7671e8179ca362fd83a2fa8d8bb062c986c467607ff14753",
-                "sha256:6a2362aed3d082bdacd48e9ec185974f5d501091f0526a630bbe272a2d3e1020",
-                "sha256:774fc81908cbda66f415a5b0a0c6140a9c9d00186248c2b4c7bb497f856b2033",
-                "sha256:7d867ff0fb79c962495248d34e4532dc6749b22c4f8504051a86eb8b64297afe",
-                "sha256:7d889da5474a1a0a0c4f6c05edecd95c0c3e99c1e1958a6a2428e84c01f7dd0f",
-                "sha256:8cf480199685127c9692b0bf1e15eac82e71ae34b7967a016ab31a318741abb1",
-                "sha256:9e883f1dbcaedaa1453b525fa6a0105f56dd5b83d7299c5f88c0617084eb0adc",
-                "sha256:a45ecf4530645100371dacfc528c8de89c885632c117269d956540f1c9c88735",
-                "sha256:bca83baf6bab225cca310701f615f771378113781ca1ddc6f245437ec90a878f",
-                "sha256:d85d06ee131145a57b8691196e7621a4c8d22f71e3c7492d1056700d1f436fe5",
-                "sha256:d9b64d98143398979ea1b6ffa3e792448829c024e4abf9ab1b8f8a0bad0e317f"
-            ],
-            "index": "pypi",
-            "version": "==0.11.4"
+                "sha256:0944003d690498f2f53a75decfdd58a538f77be06d361acb9a4a3209ba2aa7f1",
+                "sha256:0a7639761b8552dc6a4865ceda827f2b6107630ced119f25ddcb117f35706816",
+                "sha256:101fd72d045c59381ae73fd5ffca1b3983f15ae824207e7f1fa84f35d5df0992",
+                "sha256:2310a2591304e62e444def29de73767cab641da453a42cde768e3b347fcca6a2",
+                "sha256:2924013ea61dc1184274d90cb642f1e4ca2e021ac098fd18fd9616b2d93edf0a",
+                "sha256:40c2e8c18a5bdd2b3f4d5380bf2b8ac0b6c98ec6e916ec5425d2be69f3d14911",
+                "sha256:5dc0daf07796ce5af610bfce945778bea8c4cfe85877e081c1569468ada260e7",
+                "sha256:5e0b4f6cba7c56b4700def2df7ff1cc8cd5b4d57aaf6b2ab6097e2e756959265",
+                "sha256:5e38038a89459877990698ca0bb149bcd0cb4c41855af940a488f80988eb1fd2",
+                "sha256:5f9431981af91c4d9bc8f6871cae15a219d198ac43f6c4fe940c9e04d7fd6ba5",
+                "sha256:7587eb4bce420d2c7605e761cc521673d5e76cab464bbaa07bcbc654a351d118",
+                "sha256:85c2e04d47909963b71a01ab0d5d492ebc1c854d00aa361bfaedb6a0a68b3f96",
+                "sha256:86bb5884ffd9f5c798057fd46f4a538076363b696f803d031095a518d9de3222",
+                "sha256:8f3ac152f62859dbb8c9bf4c6c90d614aa78d25f66a2dafee978549e9a723d54",
+                "sha256:9013ba9da7afba977bc35d231743842f7b07fdabe3a0db62cbdcf84828bdc8bd",
+                "sha256:a19224f817b29df6a0adf7ace6b4d32cd60be55ca6df7f26e66931205aa4c001",
+                "sha256:aac8ef5a9f0fbd95bfd83a05dfb967545c5fcf85bc22cf218a073bca05682610",
+                "sha256:adf9daa448bc678152a42bfa9cc9e745b511f8801e113daed0632223a37835e0",
+                "sha256:b010abb53b50cce2a5b460aeef85346f296226096735527f774243d051934306",
+                "sha256:b38a30232f3a19e2439c23b6f09894cd6f50c3f332165723d4c1ccc05056ad15",
+                "sha256:b92f95621ce1d99e49f811c6941112c9b3fff58882aa89da236f133639eeb71d",
+                "sha256:cc679deb08e9d8f51bac2095c9a5b06b7b2b36cb7edaef7328858c56e0118dee",
+                "sha256:d5e56d2a7b5d5ce982287fef4eb57461ab84c71cb19a962c923f2496e09fa200",
+                "sha256:f0c82d10c42a74ecfc143e70355b31cee9644e08a233eb641c656d14e7d3fa58",
+                "sha256:f37ee0ede26acec0f9db171d6bbfc57d12cd25444fa95aac9b02daecb599422c"
+            ],
+            "index": "pypi",
+            "version": "==1.0.0rc1"
         },
         "dataclasses": {
             "hashes": [
@@ -75,131 +79,154 @@
         },
         "idna": {
             "hashes": [
-                "sha256:156a6814fb5ac1fc6850fb002e0852d56c0c8d2531923a51032d1b70760e186e",
-                "sha256:684a38a6f903c1d71d6d5fac066b58d7768af4de2b832e426ec79c30daa94a16"
-            ],
-            "version": "==2.7"
+                "sha256:c357b3f628cf53ae2c4c05627ecc484553142ca23264e593d327bcde5e9c3407",
+                "sha256:ea8b7f6188e6fa117537c3df7da9fc686d485087abf6ac197f9c46432f7e4a3c"
+            ],
+            "version": "==2.8"
+        },
+        "kazoo": {
+            "hashes": [
+                "sha256:322c0dfa7e3a91ce217d01cb954fe3bffbc9b412c3eec7d5f800412b5145773e",
+                "sha256:4a73c2c62a7163ca1c4aef82aa042d795560497cc81034f212ef13cc037cc783"
+            ],
+            "index": "pypi",
+            "version": "==2.6.1"
         },
         "logging-tree": {
             "hashes": [
-                "sha256:3df68a170f30386e58bbea330d27c6a6ce88681919b35080deac8ec69458973e",
-                "sha256:97756f25f5e9dabe9f20a1bb3b7e9c35bfef58e284f775c9765294a763ab5744"
-            ],
-            "index": "pypi",
-            "version": "==1.7"
+                "sha256:668c5c364f4623e81784e6042e82fb87d9423bd291a68933c7a3c03e72f4f343",
+                "sha256:dc6cf63f2f8e7805dad32b3400fb9685c9d3cf83bd0f0e99267e426b9cf72694"
+            ],
+            "index": "pypi",
+            "version": "==1.8"
         },
         "requests": {
             "hashes": [
-                "sha256:65b3a120e4329e33c9889db89c80976c5272f56ea92d3e74da8a463992e3ff54",
-                "sha256:ea881206e59f41dbd0bd445437d792e43906703fff75ca8ff43ccdb11f33f263"
-            ],
-            "index": "pypi",
-            "version": "==2.20.1"
+                "sha256:502a824f31acdacb3a35b6690b5fbf0bc41d63a24a45c4004352b0242707598e",
+                "sha256:7bf2a778576d825600030a110f3c0e3e8edc51dfaafe1c146e39a2027784957b"
+            ],
+            "index": "pypi",
+            "version": "==2.21.0"
         },
         "ruamel.yaml": {
             "hashes": [
-                "sha256:039bb5b50a2f3b17c969ed1d381e050bca851e3c13fe8c2a9ad18f605ca111a5",
-                "sha256:181699cc08b157ef8a59a77e96a01b5ffa150044ed4e49fd98428ab9ac0e6ed9",
-                "sha256:1d46053cb7acf0cd6b375e34abfb94f2e97c39269c17eb8b0226fe8a470c4ced",
-                "sha256:2d1df676ac75fb5e0af7b91f7718a4b4f469a5d8ac4150edecc61f063283bbee",
-                "sha256:4b1929101d09612e0c7a42fbe06b0f929a4a89e1d14832353c1eb073580d3ba6",
-                "sha256:509842d96fb194f79b57483b76429f8956d8f7ade3cb49d1e5aeb5c5e9ef4918",
-                "sha256:656dcd3d30774ffe252e46db96f4cf24b284d42c904b93f9cbe6b234028f7d2e",
-                "sha256:6932e1ad63c805a41665a94e5d7b70808e9e25943f72afba6d327fede2aeb43d",
-                "sha256:759b485e8cda260bd87b7cdd2ad936a0ec359ee6154a9d856357446792b3faf5",
-                "sha256:766ee90985c667f77bf34950b1d945624c263ecb82d859961f78effb3355c946",
-                "sha256:7afefe5dab4381393a2aa7ccb585ffd6080d52e7cd05f1df3788e9d0e4dfcea9",
-                "sha256:882cacb8af5f7009780da75041ef131d0ec80d9e0b81d3cf8d4b49a0a33fe6ef",
-                "sha256:b6bc5f434d72a672dbe48471e70771789d5d93603716c9e36963fe1dc7a35718",
-                "sha256:cea830caa479ae083f51ffdb55fe430a2763e853a7b06195f203db6d28bf5264",
-                "sha256:dc051cd1fe541e321f6846bddba8e2c0de8ca409d51a6d9917c7b970d8d89a3d",
-                "sha256:e4d53f6a0c21d8effc23371927e8569096d0364d7c703b2e6956c6281b6bde2c",
-                "sha256:f5ef82b8efe378de6abb7042263d6f407b0760ad923ed477fa26007b1fa0e563"
-            ],
-            "index": "pypi",
-            "version": "==0.15.37"
+                "sha256:0ae64b150ec39667ce2815227271207d27a6218bc501b73e70a7403f2cf987ee",
+                "sha256:0e6aa488ec65fcaf7cca609d83a2b0e13d429a6080dd6ef3fd89dcbf67f13c1d",
+                "sha256:1085219e373381c8a4ac911be2f167d2c67485af82199db0abee11cfe06283d5",
+                "sha256:181aeecf6d037e34c325c191b0a14188921964dd02c34a4d01bf7881060c22d0",
+                "sha256:1bafe5773c559ef8e06d53f35bfcaad0510ef069db8b3fb50bf9816b3c531633",
+                "sha256:20bc4549b86f7e5a558c06e51c97821d8b7658d4b01d3e21713a53db6f45779a",
+                "sha256:325b5b1df1b29ecaaa3dab6745ee0a35d51e58aa19b90cab8ba11c498d438cb7",
+                "sha256:3e89d657a11fee61120d304efcab92409ea4a21c9629626cbb7aabbac7b713d9",
+                "sha256:551142c578813ee25e4952dda820701f0201d0292e8807e8fb5490d19bab8181",
+                "sha256:6d8bf658b64ebeccb67bccccd01833cdbe5369c1436365d41052d23e5cbf716f",
+                "sha256:76aadb21b3186599057c8874104c8467270307e12faed124dc5ee1cfcd4e240f",
+                "sha256:86d034aa9e2ab3eacc5f75f5cd6a469a2af533b6d9e60ea92edbba540d21b9b7",
+                "sha256:aa4bfa597c58f2efcae98add337ada85ded45288936a15ddc2d29ff3f5ce3ddf",
+                "sha256:b76a4cf08e9392765cf6a25eae63a12fb27c6cc4a8ee5416a49cd54627151f46",
+                "sha256:bd9976f13d14f6cb6da1748c7678198b6f9346cbbe0ad18eb74c024a7a2c0d08",
+                "sha256:c3c1af293b9e6a84b5da3954f4ae81b30d07a626717cfb6f099ffe0901ff1eac",
+                "sha256:c64ae6da2da174fce281a088d7634c6e545db5fb989a3cecec2aa9cef2634a92",
+                "sha256:ca742877ea6948cb80c70aaf5d76011694eb072d98264a704b04ffc2d4c0d440",
+                "sha256:cfefc391d5a3a7e8b1c6195f364d2f11f898f07eef277ef8e93a4e3ccafbd7c2",
+                "sha256:f004249eb8b873c4f48361dc814450e47dab53b5312334cff0a9d381a4589f03",
+                "sha256:fc6a2b2f4453944ab8bbe4d6d2eba0c864c098baa8487b08e4340a93a1f811c7",
+                "sha256:fffc4dd4097451c0ae1c6cb89bbff1a8248fda6366adb08d1c7bbc4ea2e6a637"
+            ],
+            "index": "pypi",
+            "version": "==0.15.89"
+        },
+        "six": {
+            "hashes": [
+                "sha256:3350809f0555b11f552448330d0b52d5f24c91a322ea4a15ef22629740f3761c",
+                "sha256:d16a0141ec1a18405cd4ce8b4613101da75da0e9a7aec5bdd4fa804d0e0eba73"
+            ],
+            "version": "==1.12.0"
         },
         "urllib3": {
             "hashes": [
                 "sha256:4c291ca23bbb55c76518905869ef34bdd5f0e46af7afe6861e8375643ffee1a0",
                 "sha256:9a247273df709c4fedb38c711e44292304f73f39ab01beda9f6b9fc375669ac3"
             ],
-<<<<<<< HEAD
-            "markers": "python_version < '4' and python_version != '3.0.*' and python_version != '3.3.*' and python_version >= '2.7' and python_version != '3.2.*' and python_version != '3.1.*'",
-            "version": "==1.24.1"
-=======
             "index": "pypi",
             "version": "==1.24.2"
->>>>>>> b13f7885
         }
     },
     "develop": {
         "atomicwrites": {
             "hashes": [
-                "sha256:0312ad34fcad8fac3704d441f7b317e50af620823353ec657a53e981f92920c0",
-                "sha256:ec9ae8adaae229e4f8446952d204a3e4b5fdd2d099f9be3aaf556120135fb3ee"
-            ],
-            "markers": "python_version >= '2.7' and python_version != '3.2.*' and python_version != '3.3.*' and python_version != '3.0.*' and python_version != '3.1.*'",
-            "version": "==1.2.1"
+                "sha256:03472c30eb2c5d1ba9227e4c2ca66ab8287fbfbbda3888aa93dc2e28fc6811b4",
+                "sha256:75a9445bac02d8d058d5e1fe689654ba5a6556a1dfd8ce6ec55a0ed79866cfa6"
+            ],
+            "version": "==1.3.0"
         },
         "attrs": {
             "hashes": [
-                "sha256:10cbf6e27dbce8c30807caf056c8eb50917e0eaafe86347671b57254006c3e69",
-                "sha256:ca4be454458f9dec299268d472aaa5a11f67a4ff70093396e1ceae9c76cf4bbb"
-            ],
-            "version": "==18.2.0"
+                "sha256:69c0dbf2ed392de1cb5ec704444b08a5ef81680a61cb899dc08127123af36a79",
+                "sha256:f0b870f674851ecbfbbbd364d6b5cbdff9dcedbc7f3f5e18a6891057f21fe399"
+            ],
+            "version": "==19.1.0"
         },
         "coverage": {
             "hashes": [
-                "sha256:09e47c529ff77bf042ecfe858fb55c3e3eb97aac2c87f0349ab5a7efd6b3939f",
-                "sha256:0a1f9b0eb3aa15c990c328535655847b3420231af299386cfe5efc98f9c250fe",
-                "sha256:0cc941b37b8c2ececfed341444a456912e740ecf515d560de58b9a76562d966d",
-                "sha256:10e8af18d1315de936d67775d3a814cc81d0747a1a0312d84e27ae5610e313b0",
-                "sha256:1b4276550b86caa60606bd3572b52769860a81a70754a54acc8ba789ce74d607",
-                "sha256:1e8a2627c48266c7b813975335cfdea58c706fe36f607c97d9392e61502dc79d",
-                "sha256:2b224052bfd801beb7478b03e8a66f3f25ea56ea488922e98903914ac9ac930b",
-                "sha256:447c450a093766744ab53bf1e7063ec82866f27bcb4f4c907da25ad293bba7e3",
-                "sha256:46101fc20c6f6568561cdd15a54018bb42980954b79aa46da8ae6f008066a30e",
-                "sha256:4710dc676bb4b779c4361b54eb308bc84d64a2fa3d78e5f7228921eccce5d815",
-                "sha256:510986f9a280cd05189b42eee2b69fecdf5bf9651d4cd315ea21d24a964a3c36",
-                "sha256:5535dda5739257effef56e49a1c51c71f1d37a6e5607bb25a5eee507c59580d1",
-                "sha256:5a7524042014642b39b1fcae85fb37556c200e64ec90824ae9ecf7b667ccfc14",
-                "sha256:5f55028169ef85e1fa8e4b8b1b91c0b3b0fa3297c4fb22990d46ff01d22c2d6c",
-                "sha256:6694d5573e7790a0e8d3d177d7a416ca5f5c150742ee703f3c18df76260de794",
-                "sha256:6831e1ac20ac52634da606b658b0b2712d26984999c9d93f0c6e59fe62ca741b",
-                "sha256:77f0d9fa5e10d03aa4528436e33423bfa3718b86c646615f04616294c935f840",
-                "sha256:828ad813c7cdc2e71dcf141912c685bfe4b548c0e6d9540db6418b807c345ddd",
-                "sha256:85a06c61598b14b015d4df233d249cd5abfa61084ef5b9f64a48e997fd829a82",
-                "sha256:8cb4febad0f0b26c6f62e1628f2053954ad2c555d67660f28dfb1b0496711952",
-                "sha256:a5c58664b23b248b16b96253880b2868fb34358911400a7ba39d7f6399935389",
-                "sha256:aaa0f296e503cda4bc07566f592cd7a28779d433f3a23c48082af425d6d5a78f",
-                "sha256:ab235d9fe64833f12d1334d29b558aacedfbca2356dfb9691f2d0d38a8a7bfb4",
-                "sha256:b3b0c8f660fae65eac74fbf003f3103769b90012ae7a460863010539bb7a80da",
-                "sha256:bab8e6d510d2ea0f1d14f12642e3f35cefa47a9b2e4c7cea1852b52bc9c49647",
-                "sha256:c45297bbdbc8bb79b02cf41417d63352b70bcb76f1bbb1ee7d47b3e89e42f95d",
-                "sha256:d19bca47c8a01b92640c614a9147b081a1974f69168ecd494687c827109e8f42",
-                "sha256:d64b4340a0c488a9e79b66ec9f9d77d02b99b772c8b8afd46c1294c1d39ca478",
-                "sha256:da969da069a82bbb5300b59161d8d7c8d423bc4ccd3b410a9b4d8932aeefc14b",
-                "sha256:ed02c7539705696ecb7dc9d476d861f3904a8d2b7e894bd418994920935d36bb",
-                "sha256:ee5b8abc35b549012e03a7b1e86c09491457dba6c94112a2482b18589cc2bdb9"
-            ],
-            "markers": "python_version != '3.1.*' and python_version != '3.2.*' and python_version >= '2.6' and python_version != '3.0.*' and python_version < '4'",
-            "version": "==4.5.2"
-        },
-        "filelock": {
-            "hashes": [
-                "sha256:b8d5ca5ca1c815e1574aee746650ea7301de63d87935b3463d26368b76e31633",
-                "sha256:d610c1bb404daf85976d7a82eb2ada120f04671007266b708606565dd03b5be6"
-            ],
-            "version": "==3.0.10"
+                "sha256:0c5fe441b9cfdab64719f24e9684502a59432df7570521563d7b1aff27ac755f",
+                "sha256:2b412abc4c7d6e019ce7c27cbc229783035eef6d5401695dccba80f481be4eb3",
+                "sha256:3684fabf6b87a369017756b551cef29e505cb155ddb892a7a29277b978da88b9",
+                "sha256:39e088da9b284f1bd17c750ac672103779f7954ce6125fd4382134ac8d152d74",
+                "sha256:3c205bc11cc4fcc57b761c2da73b9b72a59f8d5ca89979afb0c1c6f9e53c7390",
+                "sha256:42692db854d13c6c5e9541b6ffe0fe921fe16c9c446358d642ccae1462582d3b",
+                "sha256:465ce53a8c0f3a7950dfb836438442f833cf6663d407f37d8c52fe7b6e56d7e8",
+                "sha256:48020e343fc40f72a442c8a1334284620f81295256a6b6ca6d8aa1350c763bbe",
+                "sha256:4ec30ade438d1711562f3786bea33a9da6107414aed60a5daa974d50a8c2c351",
+                "sha256:5296fc86ab612ec12394565c500b412a43b328b3907c0d14358950d06fd83baf",
+                "sha256:5f61bed2f7d9b6a9ab935150a6b23d7f84b8055524e7be7715b6513f3328138e",
+                "sha256:6899797ac384b239ce1926f3cb86ffc19996f6fa3a1efbb23cb49e0c12d8c18c",
+                "sha256:68a43a9f9f83693ce0414d17e019daee7ab3f7113a70c79a3dd4c2f704e4d741",
+                "sha256:6b8033d47fe22506856fe450470ccb1d8ba1ffb8463494a15cfc96392a288c09",
+                "sha256:7ad7536066b28863e5835e8cfeaa794b7fe352d99a8cded9f43d1161be8e9fbd",
+                "sha256:7bacb89ccf4bedb30b277e96e4cc68cd1369ca6841bde7b005191b54d3dd1034",
+                "sha256:839dc7c36501254e14331bcb98b27002aa415e4af7ea039d9009409b9d2d5420",
+                "sha256:8e679d1bde5e2de4a909efb071f14b472a678b788904440779d2c449c0355b27",
+                "sha256:8f9a95b66969cdea53ec992ecea5406c5bd99c9221f539bca1e8406b200ae98c",
+                "sha256:932c03d2d565f75961ba1d3cec41ddde00e162c5b46d03f7423edcb807734eab",
+                "sha256:93f965415cc51604f571e491f280cff0f5be35895b4eb5e55b47ae90c02a497b",
+                "sha256:988529edadc49039d205e0aa6ce049c5ccda4acb2d6c3c5c550c17e8c02c05ba",
+                "sha256:998d7e73548fe395eeb294495a04d38942edb66d1fa61eb70418871bc621227e",
+                "sha256:9de60893fb447d1e797f6bf08fdf0dbcda0c1e34c1b06c92bd3a363c0ea8c609",
+                "sha256:9e80d45d0c7fcee54e22771db7f1b0b126fb4a6c0a2e5afa72f66827207ff2f2",
+                "sha256:a545a3dfe5082dc8e8c3eb7f8a2cf4f2870902ff1860bd99b6198cfd1f9d1f49",
+                "sha256:a5d8f29e5ec661143621a8f4de51adfb300d7a476224156a39a392254f70687b",
+                "sha256:a9abc8c480e103dc05d9b332c6cc9fb1586330356fc14f1aa9c0ca5745097d19",
+                "sha256:aca06bfba4759bbdb09bf52ebb15ae20268ee1f6747417837926fae990ebc41d",
+                "sha256:bb23b7a6fd666e551a3094ab896a57809e010059540ad20acbeec03a154224ce",
+                "sha256:bfd1d0ae7e292105f29d7deaa9d8f2916ed8553ab9d5f39ec65bcf5deadff3f9",
+                "sha256:c22ab9f96cbaff05c6a84e20ec856383d27eae09e511d3e6ac4479489195861d",
+                "sha256:c62ca0a38958f541a73cf86acdab020c2091631c137bd359c4f5bddde7b75fd4",
+                "sha256:c709d8bda72cf4cd348ccec2a4881f2c5848fd72903c185f363d361b2737f773",
+                "sha256:c968a6aa7e0b56ecbd28531ddf439c2ec103610d3e2bf3b75b813304f8cb7723",
+                "sha256:ca58eba39c68010d7e87a823f22a081b5290e3e3c64714aac3c91481d8b34d22",
+                "sha256:df785d8cb80539d0b55fd47183264b7002077859028dfe3070cf6359bf8b2d9c",
+                "sha256:f406628ca51e0ae90ae76ea8398677a921b36f0bd71aab2099dfed08abd0322f",
+                "sha256:f46087bbd95ebae244a0eda01a618aff11ec7a069b15a3ef8f6b520db523dcf1",
+                "sha256:f8019c5279eb32360ca03e9fac40a12667715546eed5c5eb59eb381f2f501260",
+                "sha256:fc5f4d209733750afd2714e9109816a29500718b32dd9a5db01c0cb3a019b96a"
+            ],
+            "version": "==4.5.3"
+        },
+        "entrypoints": {
+            "hashes": [
+                "sha256:589f874b313739ad35be6e0cd7efde2a4e9b6fea91edcc34e58ecbb8dbe56d19",
+                "sha256:c70dd71abe5a8c85e55e12c19bd91ccfeec11a6e99044204511f9ed547d48451"
+            ],
+            "version": "==0.3"
         },
         "flake8": {
             "hashes": [
-                "sha256:6a35f5b8761f45c5513e3405f110a86bea57982c3b75b766ce7b65217abe1670",
-                "sha256:c01f8a3963b3571a8e6bd7a4063359aff90749e160778e03817cd9b71c9e07d2"
-            ],
-            "index": "pypi",
-            "version": "==3.6.0"
+                "sha256:859996073f341f2670741b51ec1e67a01da142831aa1fdc6242dbf88dffbe661",
+                "sha256:a796a115208f5c03b18f332f7c11729812c8c3ded6c46319c59b53efd3819da8"
+            ],
+            "index": "pypi",
+            "version": "==3.7.7"
         },
         "mccabe": {
             "hashes": [
@@ -210,120 +237,82 @@
         },
         "more-itertools": {
             "hashes": [
-<<<<<<< HEAD
-                "sha256:c187a73da93e7a8acc0001572aebc7e3c69daf7bf6881a2cea10650bd4420092",
-                "sha256:c476b5d3a34e12d40130bc2f935028b5f636df8f372dc2c1c01dc19681b2039e",
-                "sha256:fcbfeaea0be121980e15bc97b3817b5202ca73d0eae185b4550cbfce2a3ebb3d"
-            ],
-            "version": "==4.3.0"
-=======
                 "sha256:2112d2ca570bb7c3e53ea1a35cd5df42bb0fd10c45f0fb97178679c3c03d64c7",
                 "sha256:c3e4748ba1aad8dba30a4886b0b1a2004f9a863837b8654e7059eebf727afa5a"
             ],
             "markers": "python_version > '2.7'",
             "version": "==7.0.0"
->>>>>>> b13f7885
         },
         "pex": {
             "hashes": [
-                "sha256:ab412060c0cc183b0525c068af164be67eb56685a388cbb47aa41e8d9b73c5c8",
-                "sha256:f2bae87438063e673b1f7ec6b193b544c415d380b7c78fc11dd7d36517509840"
-            ],
-            "index": "pypi",
-            "version": "==1.5.1"
+                "sha256:63781dfc70bdadfa266d57d6cd7a7bd69bc77b982e6fce84d011c496094666f5",
+                "sha256:a89d8e039fd381d342aa12f4ac2205972b7b2d905dbd7ccefd96d747d1502f9a"
+            ],
+            "index": "pypi",
+            "version": "==1.6.3"
         },
         "pluggy": {
             "hashes": [
-                "sha256:447ba94990e8014ee25ec853339faf7b0fc8050cdc3289d4d71f7f410fb90095",
-                "sha256:bde19360a8ec4dfd8a20dcb811780a30998101f078fc7ded6162f0076f50508f"
-            ],
-            "markers": "python_version >= '2.7' and python_version != '3.1.*' and python_version != '3.0.*' and python_version != '3.2.*' and python_version != '3.3.*'",
-            "version": "==0.8.0"
+                "sha256:19ecf9ce9db2fce065a7a0586e07cfb4ac8614fe96edf628a264b1c70116cf8f",
+                "sha256:84d306a647cc805219916e62aab89caa97a33a1dd8c342e87a37f91073cd4746"
+            ],
+            "version": "==0.9.0"
         },
         "py": {
             "hashes": [
-                "sha256:bf92637198836372b520efcba9e020c330123be8ce527e535d185ed4b6f45694",
-                "sha256:e76826342cefe3c3d5f7e8ee4316b80d1dd8a300781612ddbc765c17ba25a6c6"
-            ],
-            "markers": "python_version >= '2.7' and python_version != '3.1.*' and python_version != '3.0.*' and python_version != '3.2.*' and python_version != '3.3.*'",
-            "version": "==1.7.0"
+                "sha256:64f65755aee5b381cea27766a3a147c3f15b9b6b9ac88676de66ba2ae36793fa",
+                "sha256:dc639b046a6e2cff5bbe40194ad65936d6ba360b52b3c3fe1d08a82dd50b5e53"
+            ],
+            "version": "==1.8.0"
         },
         "pycodestyle": {
             "hashes": [
-                "sha256:cbc619d09254895b0d12c2c691e237b2e91e9b2ecf5e84c26b35400f93dcfb83",
-                "sha256:cbfca99bd594a10f674d0cd97a3d802a1fdef635d4361e1a2658de47ed261e3a"
-            ],
-            "version": "==2.4.0"
+                "sha256:95a2219d12372f05704562a14ec30bc76b05a5b297b21a5dfe3f6fac3491ae56",
+                "sha256:e40a936c9a450ad81df37f549d676d127b1b66000a6c500caa2b085bc0ca976c"
+            ],
+            "version": "==2.5.0"
         },
         "pyflakes": {
             "hashes": [
-                "sha256:9a7662ec724d0120012f6e29d6248ae3727d821bba522a0e6b356eff19126a49",
-                "sha256:f661252913bc1dbe7fcfcbf0af0db3f42ab65aabd1a6ca68fe5d466bace94dae"
-            ],
-            "markers": "python_version >= '2.7' and python_version != '3.1.*' and python_version != '3.0.*' and python_version != '3.2.*' and python_version != '3.3.*'",
-            "version": "==2.0.0"
+                "sha256:17dbeb2e3f4d772725c777fabc446d5634d1038f234e77343108ce445ea69ce0",
+                "sha256:d976835886f8c5b31d47970ed689944a0262b5f3afa00a5a7b4dc81e5449f8a2"
+            ],
+            "version": "==2.1.1"
         },
         "pytest": {
             "hashes": [
-                "sha256:10e59f84267370ab20cec9305bafe7505ba4d6b93ecbf66a1cce86193ed511d5",
-                "sha256:8c827e7d4816dfe13e9329c8226aef8e6e75d65b939bc74fda894143b6d1df59"
-            ],
-            "index": "pypi",
-            "version": "==3.9.1"
+                "sha256:067a1d4bf827ffdd56ad21bd46674703fce77c5957f6c1eef731f6146bfcef1c",
+                "sha256:9687049d53695ad45cf5fdc7bbd51f0c49f1ea3ecfc4b7f3fde7501b541f17f4"
+            ],
+            "index": "pypi",
+            "version": "==4.3.0"
         },
         "pytest-cov": {
             "hashes": [
-                "sha256:513c425e931a0344944f84ea47f3956be0e416d95acbd897a44970c8d926d5d7",
-                "sha256:e360f048b7dae3f2f2a9a4d067b2dd6b6a015d384d1577c994a43f3f7cbad762"
-            ],
-            "index": "pypi",
-            "version": "==2.6.0"
+                "sha256:0ab664b25c6aa9716cbf203b17ddb301932383046082c081b9848a0edf5add33",
+                "sha256:230ef817450ab0699c6cc3c9c8f7a829c34674456f2ed8df1fe1d39780f7c87f"
+            ],
+            "index": "pypi",
+            "version": "==2.6.1"
         },
         "setuptools-scm": {
             "hashes": [
-                "sha256:a9cd4250443f96947c35e4790513fc008b7cc91c1475b8b523e7c7dd69766437",
-                "sha256:e37c3b908a13d30ef85ddc64b9be81db839544999faefb0fd52a0f228b8eefda"
-            ],
-            "markers": "python_version >= '2.7' and python_version != '3.1.*' and python_version != '3.0.*' and python_version != '3.3.*' and python_version != '3.2.*'",
-            "version": "==3.0.6"
+                "sha256:057a67cb0a33e0f95edd828e47809f49b7104f4bc333a98fd35d4d05738c6187",
+                "sha256:0c9f08895517953ade7200417a47a8905853fa4d5556ee8a40e70c356a57d5e4",
+                "sha256:3625c1f1cdc576ab0ee7acaa45123f84d323fd4857227091206560cb50df4771",
+                "sha256:52ab47715fa0fc7d8e6cd15168d1a69ba995feb1505131c3e814eb7087b57358",
+                "sha256:d1363e3cb01d7e32f4a6492bcb58d3c10bbcb6dbc49fb4fb1c8377ca3b4c80a9",
+                "sha256:d9b22fe48d0e69ea1e53b5d818cc51c6ee486d305b352b8d1444a239943919d2"
+            ],
+            "index": "pypi",
+            "version": "==3.2.0"
         },
         "six": {
             "hashes": [
-                "sha256:70e8a77beed4562e7f14fe23a786b54f6296e34344c23bc42f07b15018ff98e9",
-                "sha256:832dc0e10feb1aa2c68dcc57dbb658f1c7e65b9b61af69048abc87a2db00a0eb"
-            ],
-            "version": "==1.11.0"
-        },
-        "toml": {
-            "hashes": [
-                "sha256:229f81c57791a41d65e399fc06bf0848bab550a9dfd5ed66df18ce5f05e73d5c",
-                "sha256:235682dd292d5899d361a811df37e04a8828a5b1da3115886b73cf81ebc9100e"
-            ],
-            "version": "==0.10.0"
-        },
-        "tox": {
-            "hashes": [
-                "sha256:217fb84aecf9792a98f93f07cfcaf014205a76c64e52bd7c2b4135458e6ad2a1",
-                "sha256:4baeb3d8ebdcd9f43afce38aa67d06f1165a87d221d5bb21e8b39a0d4880c134"
-            ],
-            "index": "pypi",
-            "version": "==3.5.2"
-        },
-        "virtualenv": {
-            "hashes": [
-                "sha256:686176c23a538ecc56d27ed9d5217abd34644823d6391cbeb232f42bf722baad",
-                "sha256:f899fafcd92e1150f40c8215328be38ff24b519cd95357fa6e78e006c7638208"
-            ],
-            "markers": "python_version >= '2.7' and python_version != '3.1.*' and python_version != '3.0.*' and python_version != '3.2.*' and python_version != '3.3.*'",
-            "version": "==16.1.0"
-        },
-        "wheel": {
-            "hashes": [
-                "sha256:0a2e54558a0628f2145d2fc822137e322412115173e8a2ddbe1c9024338ae83c",
-                "sha256:80044e51ec5bbf6c894ba0bc48d26a8c20a9ba629f4ca19ea26ecfcf87685f5f"
-            ],
-            "markers": "python_version >= '2.7' and python_version != '3.1.*' and python_version != '3.0.*' and python_version != '3.3.*' and python_version != '3.2.*'",
-            "version": "==0.31.1"
+                "sha256:3350809f0555b11f552448330d0b52d5f24c91a322ea4a15ef22629740f3761c",
+                "sha256:d16a0141ec1a18405cd4ce8b4613101da75da0e9a7aec5bdd4fa804d0e0eba73"
+            ],
+            "version": "==1.12.0"
         }
     }
 }