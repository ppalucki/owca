# Copyright (c) 2018 Intel Corporation
#
# Licensed under the Apache License, Version 2.0 (the "License");
# you may not use this file except in compliance with the License.
# You may obtain a copy of the License at
#
#     http://www.apache.org/licenses/LICENSE-2.0
#
# Unless required by applicable law or agreed to in writing, software
# distributed under the License is distributed on an "AS IS" BASIS,
# WITHOUT WARRANTIES OR CONDITIONS OF ANY KIND, either express or implied.
# See the License for the specific language governing permissions and
# limitations under the License.


import argparse
import json
import logging
import subprocess
import shlex
import threading
from functools import partial

from wca.storage import KafkaStorage, LogStorage
from wca.logger import TRACE
from wrapper.parser import (default_parse, parse_loop, DEFAULT_REGEXP,
                            ParseFunc, ServiceLevelArgs, append_service_level_metrics)
from wca.platforms import get_wca_version


log = logging.getLogger(__name__)


def main(parse: ParseFunc = default_parse):
    """
    Launches workload and parser with processed arguments. Handles workload shutdown.
    """

    from wrapper.parser_mutilate import parse as mutilate_parser
    from wrapper.parser_stress_ng import parse as stress_parser

    arg_parser = prepare_argument_parser()
    # It is assumed that unknown arguments should be passed to workload.
    args = arg_parser.parse_args()

    pods_raw = subprocess.check_output(shlex.split('kubectl get pods -ojson'))
    pods = json.loads(pods_raw)
    print(pods)
    names = [p['metadata']['name'] for p in pods['items']]
    return

    # Additional argparse checks.
    if not ((args.load_metric_name is not None and args.peak_load is not None) or
            (args.load_metric_name is None and args.peak_load is None)):
        print("Both load_metric_name and peak_load have to be set, or none of them.")
        exit(1)

    # Needs to be passed to parse_loop
    service_level_args = ServiceLevelArgs(args.slo, args.sli_metric_name,
                                          args.inverse_sli_metric_value,
                                          args.peak_load, args.load_metric_name)

    # Configuring log
    logging.basicConfig(
        level=TRACE if args.log_level == 'TRACE' else args.log_level,
        format="%(asctime)-15s %(levelname)s %(module)s %(message)s")
    log.debug("Logger configured with {0}".format(args.log_level))
    log.info("Starting wrapper version {}".format(get_wca_version()))

    # create kafka storage with list of kafka brokers from arguments
    kafka_brokers_addresses = args.kafka_brokers.replace(" ", "").split(',')
    if kafka_brokers_addresses != [""]:
        log.info("KafkaStorage {}".format(kafka_brokers_addresses))
        storage = KafkaStorage(brokers_ips=kafka_brokers_addresses,
                               max_timeout_in_seconds=5.0,
                               topic=args.kafka_topic)
    else:
        storage = LogStorage(args.storage_output_filename)

    labels = json.loads(args.labels)
    _start_thread(parse, args.command, storage, labels, args.stderr, args.regexp,
                  service_level_args, args.subprocess_shell, args.separator,
                  args.metric_name_prefix,
                  )

def _start_thread(parse, command, storage, labels, stderr, regexp,
                  service_level_args, subprocess_shell, separator,
                  metric_name_prefix,
                  ):

    command_splited = shlex.split(command)
    log.info("Running command: {}".format(command_splited))
    workload_process = subprocess.Popen(command_splited,
                                        stdout=subprocess.PIPE,
                                        stderr=subprocess.PIPE,
                                        universal_newlines=True,
                                        bufsize=1,
                                        shell=subprocess_shell,
                                        )

    input = workload_process.stderr if stderr else workload_process.stdout
    parse = partial(parse, regexp=regexp, separator=separator, labels=labels,
                    input=input, metric_name_prefix=metric_name_prefix)
    append_service_level_metrics_func = partial(
        append_service_level_metrics, labels=labels, service_level_args=service_level_args)

<<<<<<< HEAD
=======
    # create kafka storage with list of kafka brokers from arguments
    kafka_brokers_addresses = args.kafka_brokers.replace(" ", "").split(',')
    if kafka_brokers_addresses != [""]:
        log.info("KafkaStorage {}".format(kafka_brokers_addresses))
        storage = KafkaStorage(brokers_ips=kafka_brokers_addresses,
                               max_timeout_in_seconds=5.0,
                               topic=args.kafka_topic)
    else:
        storage = LogStorage(args.storage_output_filename)

>>>>>>> 3fb7689c
    t = threading.Thread(target=parse_loop, args=(parse, storage,
                                                  append_service_level_metrics_func))
    t.start()
    t.join()

    # terminate all spawned processes
    workload_process.terminate()


def prepare_argument_parser():
    parser = argparse.ArgumentParser(
        description='Wrapper that exposes APMs using Prometheus format.'
    )
    parser.add_argument(
        '--command',
        help='Workload run command',
        dest='command',
        required=True,
        type=str
    )
    parser.add_argument(
        '--stderr',
        help='If 0, parser will use stdout, if 1 stderr',
        dest='stderr',
        default=0,
        type=int
    )
    parser.add_argument(
        '--regexp',
        help='regexp used for parsing with the default parsing function\n'
             'Needs to contain 2 named groups "name" and "value"'
             'Defaults to {0} that matches values in format "a=4.0"'.format(DEFAULT_REGEXP),
        dest='regexp',
        type=str,
        default=DEFAULT_REGEXP
    )
    parser.add_argument(
        '--metric_name_prefix',
        help='metric name prefix (only relevant for default parse function)',
        default=''
    )
    parser.add_argument(
        '--separator',
        help='String that separates workload outputs',
        dest='separator',
        type=str,
        default=None
    )
    parser.add_argument(
        '--log_level',
        help='Logging level',
        dest='log_level',
        default='ERROR',
        choices=['ERROR', 'WARNING', 'INFO', 'DEBUG', 'TRACE'],
        type=str)
    parser.add_argument(
        '--labels',
        help="Prometheus labels. Provide them in a dict format."
             "Example: ""{'workload':'stress-ng','exper':'2'}""",
        dest='labels',
        type=str,
        default="{}"
    )
    parser.add_argument(
        '--kafka_brokers',
        help='list of addresses with ports of kafka brokers (kafka nodes). Coma separated',
        dest='kafka_brokers',
        default="",
        type=str
    )
    parser.add_argument(
        '--kafka_topic',
        help='Kafka messages topic, passed to KafkaStorage',
        dest='kafka_topic',
        default='wca_apms',
        type=str
    )
    parser.add_argument(
        '--storage_output_filename',
        help='When Kafka storage is not used, allows to redirect metrics to file',
        dest='storage_output_filename',
        default=None,
        type=str
    )
    parser.add_argument(
        '--peak_load',
        help='Expected maximum load.',
        default=None,
        type=int
    )
    parser.add_argument(
        '--load_metric_name',
        help='Metric name parsed from the application stream '
             'used as load level indicator. If set to `const` '
             'the behaviour is slightly different: as real load were all the time '
             'equal to peak_load (then load_normalized == 1).',
        default=None,
        type=str
    )
    parser.add_argument(
        '--slo',
        help='Service level objective. '
             'Must be expressed in the same units as SLI. '
             'Default value is +inf. '
             'Being used only if sli_metric_name also defined.',
        default=float("inf"),
        type=float
    )
    parser.add_argument(
        '--sli_metric_name',
        help='Metric name parsed from the application stream '
             'used as service level indicator.',
        default=None,
        type=str
    )
    parser.add_argument(
        '--inverse_sli_metric_value',
        help='Add this flag if value of a metric used to calculate service ' +
             'level indicator should be inversed.',
        action='store_true',
        default=False,
    )
    parser.add_argument(
        '--subprocess_shell',
        help='Run subprocess command with full shell support.',
        action='store_true',
        default=False,
    )
    return parser


def debug():
    """Debug hook to allow entering debug mode in compiled pex.
    Run it as PEX_MODULE=wrapper.wrapper_main:debug
    """
    import warnings
    try:
        import ipdb as pdb
    except ImportError:
        warnings.warn('ipdb not available, using pdb')
        import pdb
    pdb.set_trace()
    main()


if __name__ == "__main__":
    main()<|MERGE_RESOLUTION|>--- conflicted
+++ resolved
@@ -104,8 +104,6 @@
     append_service_level_metrics_func = partial(
         append_service_level_metrics, labels=labels, service_level_args=service_level_args)
 
-<<<<<<< HEAD
-=======
     # create kafka storage with list of kafka brokers from arguments
     kafka_brokers_addresses = args.kafka_brokers.replace(" ", "").split(',')
     if kafka_brokers_addresses != [""]:
@@ -116,7 +114,6 @@
     else:
         storage = LogStorage(args.storage_output_filename)
 
->>>>>>> 3fb7689c
     t = threading.Thread(target=parse_loop, args=(parse, storage,
                                                   append_service_level_metrics_func))
     t.start()
