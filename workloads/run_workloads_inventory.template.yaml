--- conflicted
+++ resolved
@@ -177,12 +177,6 @@
       stress_ng:
         default:
           count: 1
-<<<<<<< HEAD
-          resources:
-            cpu: 1
-            ram: 1
-            disk: 1
-=======
           timeout: 30
           stressor: stream
           number_workers: 2
@@ -190,4 +184,3 @@
             cpu: 1
             ram: 1
             disk: 1
->>>>>>> 83cf446e
