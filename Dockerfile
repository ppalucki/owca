--- conflicted
+++ resolved
@@ -64,11 +64,8 @@
 
 COPY wca ./wca
 
-<<<<<<< HEAD
-=======
 ENTRYPOINT ["/wca/env/bin/python", "wca/main.py"]
 
->>>>>>> aa28eab9
 # ------------------------ pex ----------------------
 # "pex" stage includes pex file in /usr/bin/
 FROM devel AS pex
